--- conflicted
+++ resolved
@@ -3,8 +3,5 @@
 ## [Unreleased]
 ### Changed
 - Updated FastAPI templates to use `fastapi==0.115.14` and `uvicorn[standard]==0.35.0`.
-<<<<<<< HEAD
-- Relaxed template validation by no longer requiring the `styling` variable for React and Next.js templates.
-=======
-- Relaxed validation for React and Next.js templates by removing the `styling` variable from required fields.
->>>>>>> 27edfdfa
+
+- Relaxed template validation by no longer requiring the `styling` variable for React and Next.js templates.