# Changelog

## [Unreleased]
### Changed
- Updated FastAPI templates to use `fastapi==0.115.14` and `uvicorn[standard]==0.35.0`.
<<<<<<< HEAD
- Relaxed template validation by no longer requiring the `styling` variable for React and Next.js templates.
=======

=======
>>>>>>> 32ca41c3
<|MERGE_RESOLUTION|>--- conflicted
+++ resolved
@@ -3,9 +3,5 @@
 ## [Unreleased]
 ### Changed
 - Updated FastAPI templates to use `fastapi==0.115.14` and `uvicorn[standard]==0.35.0`.
-<<<<<<< HEAD
-- Relaxed template validation by no longer requiring the `styling` variable for React and Next.js templates.
-=======
 
-=======
->>>>>>> 32ca41c3
+- Relaxed template validation by no longer requiring the `styling` variable for React and Next.js templates.