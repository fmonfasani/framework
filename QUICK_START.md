# 🚀 Genesis Engine - Guía de Inicio Rápido

## Instalación

```bash
# Clonar repositorio
git clone https://github.com/genesis-engine/genesis-engine.git
cd genesis-engine

# Instalar Genesis Engine
pip install -e .

# Verificar instalación
genesis --version
genesis doctor
```

## Crear tu primer proyecto

```bash
# Crear aplicación SaaS completa
genesis init mi-app --template=saas-basic

# Navegar al proyecto
cd mi-app

# Validar estructura
python ../validate_project.py .

# Ejecutar en desarrollo
docker-compose up -d
```

## Acceso a la aplicación

- **Frontend**: http://localhost:3000
- **Backend API**: http://localhost:8000
- **API Docs**: http://localhost:8000/docs
- **Database**: localhost:5432

## Comandos útiles

```bash
# Ver logs
docker-compose logs -f

# Detener servicios
docker-compose down

# Rebuild después de cambios
docker-compose up -d --build

# Limpiar volúmenes
docker-compose down -v
```

## Solución de problemas

### Error de Dockerfile faltante
```bash
# Regenerar proyecto
rm -rf mi-app
genesis init mi-app --template=saas-basic
```

### Error de encoding en Windows
```bash
# Verificar encoding
python apply_final_fixes.py
python verify_fixes.py
```

### Error de Pydantic
```bash
# Instalar dependencia faltante
pip install pydantic-settings
```

<<<<<<< HEAD
=======

>>>>>>> 14251ff2
### Conflictos de Puertos

Al ejecutar `docker-compose up` cada servicio expone un puerto fijo en tu
máquina. Por ejemplo, Grafana usa el **3001** y Prometheus el **9090**. Si otro
proyecto ya está utilizando esos puertos obtendrás errores de arranque o los
dashboards no estarán disponibles.

**Opciones para resolverlo**:

1. Detén las instancias de otros proyectos con `docker-compose down` o
   `docker stop <id>` antes de iniciar uno nuevo.
2. Cambia los puertos editando tu `docker-compose.yml`. Modifica el valor a la
   izquierda del `:`. Ejemplo:

   ```yaml
   grafana:
     ports:
       - "3100:3000"  # host:contenedor
   prometheus:
     ports:
       - "9091:9090"
   ```

Luego ejecuta nuevamente `docker-compose up -d`.

<<<<<<< HEAD
=======

>>>>>>> 14251ff2
## Estructura del proyecto

```
mi-app/
├── backend/           # FastAPI + SQLAlchemy
│   ├── app/
│   ├── Dockerfile
│   └── requirements.txt
├── frontend/          # Next.js + TypeScript
│   ├── app/
│   ├── Dockerfile
│   └── package.json
├── docker-compose.yml # Desarrollo local
├── monitoring/        # Prometheus + Grafana
└── .github/          # CI/CD GitHub Actions
```

## Próximos pasos

1. Personalizar entidades en `backend/app/models/`
2. Añadir componentes en `frontend/components/`
3. Configurar variables de entorno
4. Configurar despliegue en producción

## Soporte

- GitHub Issues: https://github.com/genesis-engine/genesis-engine/issues
- Documentación: docs/
- Discord: [Enlace a Discord]<|MERGE_RESOLUTION|>--- conflicted
+++ resolved
@@ -76,10 +76,6 @@
 pip install pydantic-settings
 ```
 
-<<<<<<< HEAD
-=======
-
->>>>>>> 14251ff2
 ### Conflictos de Puertos
 
 Al ejecutar `docker-compose up` cada servicio expone un puerto fijo en tu
@@ -105,10 +101,7 @@
 
 Luego ejecuta nuevamente `docker-compose up -d`.
 
-<<<<<<< HEAD
-=======
 
->>>>>>> 14251ff2
 ## Estructura del proyecto
 
 ```
