# genesis_engine/agents/backend.py
"""
BackendAgent corregido - Agente especializado en generación de backend
Implementa todos los handlers necesarios para comunicación MCP
"""
from genesis_engine.mcp.agent_base import GenesisAgent, AgentTask, TaskResult
from typing import Dict, Any, List, Optional
from dataclasses import dataclass, field
from enum import Enum
import os
import logging
from datetime import datetime
from pathlib import Path
import json
import asyncio
logger = logging.getLogger(__name__)


class BackendFramework(str, Enum):
    """Supported backend frameworks."""
    FASTAPI = "fastapi"
    DJANGO = "django"
    NESTJS = "nestjs"


class DatabaseType(str, Enum):
    """Supported database engines."""
    POSTGRESQL = "postgresql"
    MYSQL = "mysql"
    SQLITE = "sqlite"


class AuthMethod(str, Enum):
    """Authentication mechanisms."""
    NONE = "none"
    JWT = "jwt"
    OAUTH2 = "oauth2"


@dataclass
class BackendConfig:
    """Configuration for backend generation."""
    framework: BackendFramework = BackendFramework.FASTAPI
    database: DatabaseType = DatabaseType.POSTGRESQL
    auth_method: AuthMethod = AuthMethod.JWT
    features: List[str] = field(default_factory=list)
    dependencies: List[str] = field(default_factory=list)
    environment_vars: Dict[str, Any] = field(default_factory=dict)

# Export commonly used classes for tests and consumers
__all__ = [
    "BackendFramework",
    "DatabaseType",
    "AuthMethod",
    "BackendConfig",
    "BackendAgent",
]


class BackendAgent(GenesisAgent):
    """
    Agente especializado en generación de backend
    Responsable de:
    - Generar código backend completo
    - Crear modelos de datos
    - Implementar endpoints de API
    - Configurar base de datos
    - Generar archivos de configuración
    """
    
    def __init__(self):
        super().__init__(
            agent_id="backend_agent",
            name="BackendAgent",
            agent_type="backend"
        )
        
        # Configurar capacidades específicas
        self._setup_capabilities()
        
        # Registrar handlers específicos del backend
        self._register_backend_handlers()
        
        # Templates y configuraciones
        self.supported_frameworks = {
            "fastapi": {
                "name": "FastAPI",
                "language": "Python",
                "orm": "SQLAlchemy",
                "async": True
            },
            "django": {
                "name": "Django",
                "language": "Python", 
                "orm": "Django ORM",
                "async": False
            },
            "nestjs": {
                "name": "NestJS",
                "language": "TypeScript",
                "orm": "TypeORM",
                "async": True
            }
        }

        # Expose framework configs for tests
        self.framework_configs = self.supported_frameworks

        # Containers for templates and generators
        self.available_templates: List[str] = []
        self.code_generators: Dict[str, Any] = {}
        
        self.database_configs = {
            "postgresql": {
                "driver": "psycopg2",
                "port": 5432,
                "async_driver": "asyncpg"
            },
            "mysql": {
                "driver": "pymysql",
                "port": 3306,
                "async_driver": "aiomysql"
            },
            "sqlite": {
                "driver": "sqlite3",
                "port": None,
                "async_driver": "aiosqlite"
            }
        }
    
    def _setup_capabilities(self):
        """Configurar capacidades del agente"""
        capabilities = [
            "generate_backend",
            "create_models",
            "generate_api_endpoints",
            "setup_database",
            "create_auth_system",
            "generate_middleware",
            "create_services",
            "setup_testing",
            "generate_dockerfile",
            "create_requirements"
        ]
        
        for capability in capabilities:
            self.add_capability(capability)
    
    def _register_backend_handlers(self):
        """Registrar handlers específicos del backend"""
        self.register_handler("generate_backend", self._handle_generate_backend)
        self.register_handler("create_models", self._handle_create_models)
        self.register_handler("generate_api_endpoints", self._handle_generate_api_endpoints)
        self.register_handler("setup_database", self._handle_setup_database)
        self.register_handler("create_auth_system", self._handle_create_auth_system)
        self.register_handler("generate_middleware", self._handle_generate_middleware)
    
    async def execute_task(self, task: AgentTask) -> TaskResult:
        """
        Ejecutar tarea específica del backend
        """
        try:
            self.logger.info(f"⚙️ Ejecutando tarea de backend: {task.name}")
            
            # Routing de tareas por nombre
            if task.name == "generate_backend":
                result = await self._generate_backend_complete(task.params)
            elif task.name == "create_models":
                result = await self._create_data_models(task.params)
            elif task.name == "generate_api_endpoints":
                result = await self._generate_api_endpoints(task.params)
            elif task.name == "setup_database":
                result = await self._setup_database_config(task.params)
            elif task.name == "create_auth_system":
                result = await self._create_authentication_system(task.params)
            elif task.name == "generate_middleware":
                result = await self._generate_middleware_stack(task.params)
            elif task.name == "create_services":
                result = await self._create_business_services(task.params)
            elif task.name == "generate_dockerfile":
                result = await self._generate_docker_config(task.params)
            else:
                result = await self._handle_generic_backend_task(task)
            
            self.logger.info(f"✅ Tarea de backend {task.name} completada exitosamente")
            
            return TaskResult(
                task_id=task.id,
                success=True,
                result=result,
                metadata={
                    "agent": self.name,
                    "task_type": task.name,
                    "framework": self._detect_framework(task.params)
                }
            )
            
        except Exception as e:
            self.logger.error(f"❌ Error ejecutando tarea de backend {task.name}: {str(e)}")
            
            return TaskResult(
                task_id=task.id,
                success=False,
                error=str(e),
                metadata={
                    "agent": self.name,
                    "task_type": task.name,
                    "error_type": type(e).__name__
                }
            )
    
    # Handlers directos para MCP
    
    async def _handle_generate_backend(self, request) -> Dict[str, Any]:
        """Handler directo para generate_backend"""
        data = getattr(request, 'data', {})
        return await self._generate_backend_complete(data)
    
    async def _handle_create_models(self, request) -> Dict[str, Any]:
        """Handler directo para create_models"""
        data = getattr(request, 'data', {})
        return await self._create_data_models(data)
    
    async def _handle_generate_api_endpoints(self, request) -> Dict[str, Any]:
        """Handler directo para generate_api_endpoints"""
        data = getattr(request, 'data', {})
        return await self._generate_api_endpoints(data)
    
    async def _handle_setup_database(self, request) -> Dict[str, Any]:
        """Handler directo para setup_database"""
        data = getattr(request, 'data', {})
        return await self._setup_database_config(data)
    
    async def _handle_create_auth_system(self, request) -> Dict[str, Any]:
        """Handler directo para create_auth_system"""
        data = getattr(request, 'data', {})
        return await self._create_authentication_system(data)
    
    async def _handle_generate_middleware(self, request) -> Dict[str, Any]:
        """Handler directo para generate_middleware"""
        data = getattr(request, 'data', {})
        return await self._generate_middleware_stack(data)
    
    # Métodos principales de generación
    
    async def _generate_backend_complete(self, params: Dict[str, Any]) -> Dict[str, Any]:
        """
        Generar backend completo basado en schema del proyecto
        """
        self.logger.info("🏗️ Generando backend completo...")
        
        # Extraer parámetros
        schema = params.get("schema", {})
        output_path = params.get("output_path", "./backend")
        framework = params.get("framework", "fastapi")
        config: BackendConfig = params.get("config", BackendConfig())
        
        # Validar parámetros
        if not schema:
            raise ValueError("Schema del proyecto es requerido")
        
        # Crear estructura base
        backend_structure = await self._create_backend_structure(schema, framework)
        
        # Generar archivos
        generated_files = await self._generate_all_backend_files(
            backend_structure,
            output_path,
            schema,
            config,
        )
        
        # Crear archivos en el sistema
        created_files = await self._write_backend_files(generated_files, output_path)
        
        result = {
            "status": "success",
            "framework": framework,
            "output_path": output_path,
            "structure": backend_structure,
            "generated_files": list(generated_files.keys()),
            "created_files": created_files,
            "features_implemented": self._get_implemented_features(schema),
            "next_steps": self._get_next_steps(schema),
            "generation_metadata": {
                "generated_at": datetime.utcnow().isoformat(),
                "generator": self.name,
                "framework_version": self._get_framework_version(framework)
            }
        }
        
        self.logger.info(f"✅ Backend generado exitosamente en {output_path}")
        return result
    
    async def _create_backend_structure(self, schema: Dict[str, Any], framework: str) -> Dict[str, Any]:
        """Crear estructura del backend"""
        structure = schema.get("structure", {}).get("backend", {})
        
        if framework == "fastapi":
            return {
                "framework": "FastAPI",
                "language": "Python",
                "directories": {
                    "app": {
                        "main.py": "Application entry point",
                        "models": "Data models directory",
                        "routes": "API routes directory", 
                        "services": "Business logic services",
                        "core": "Core configuration",
                        "auth": "Authentication module",
                        "utils": "Utility functions",
                        "tests": "Test modules"
                    },
                    "alembic": "Database migrations",
                    "scripts": "Helper scripts"
                },
                "config_files": [
                    "requirements.txt",
                    "Dockerfile",
                    ".env.example",
                    "alembic.ini",
                    "pytest.ini"
                ]
            }
        else:
            # Estructura genérica para otros frameworks
            return {
                "framework": framework,
                "directories": {"src": "Source code"},
                "config_files": ["package.json", "Dockerfile"]
            }
    

    async def _generate_all_backend_files(
        self,
        structure: Dict[str, Any],
        output_path: str,
        schema: Dict[str, Any],
        config: BackendConfig,
    ) -> Dict[str, str]:

        """Generar todos los archivos del backend"""
        files = {}

        # Archivos principales

        files.update(await self._generate_main_files(config, Path(output_path)))

        
        # Modelos de datos
        files.update(await self._generate_model_files(schema))
        
        # Rutas/endpoints
        files.update(await self._generate_route_files(schema))
        
        # Servicios
        files.update(await self._generate_service_files(schema))
        
        # Configuración
        files.update(await self._generate_config_files(schema))
        
        # Autenticación (si es necesaria)
        if self._needs_authentication(schema):
            files.update(await self._generate_auth_files(schema))
        
        # Docker y deployment
        files.update(await self._generate_deployment_files(schema, Path(output_path)))
        
        # Tests
        files.update(await self._generate_test_files(schema))
        
        return files
    

    async def _generate_main_files(self, config: BackendConfig, output_path: Path) -> Dict[str, str]:
        """Generar archivos principales"""
        files = {}

<<<<<<< HEAD
        backend_config = self._extract_backend_config(
            {
                "project_name": schema.get("project", {}).get("name", "genesis-app"),
                "description": schema.get("project", {}).get(
                    "description", "Generated by Genesis Engine"
                ),
            }
        )

        files["app/main.py"] = self._generate_fastapi_main(backend_config, Path("."))
=======
        main_content = self._generate_fastapi_main(config, output_path)
        files["app/main.py"] = main_content

>>>>>>> aaba8f27
        files["app/__init__.py"] = ""

        return files


    def _generate_fastapi_main(self, config, output_path: Path):
        """Generar contenido para main.py de FastAPI"""


        main_content = f"""from fastapi import FastAPI
from fastapi.middleware.cors import CORSMiddleware

app = FastAPI(
    title=\"{config.project_name} API\",
    description=\"Generated by Genesis Engine\",
    version=\"1.0.0\"
)

# CORS middleware
app.add_middleware(
    CORSMiddleware,
    allow_origins=[\"http://localhost:3000\"],
    allow_credentials=True,
    allow_methods=[\"*\"],
    allow_headers=[\"*\"],
)

@app.get(\"/\")
def read_root():
    return {{
        \"message\": \"Welcome to {config.project_name}\",
        \"status\": \"running\",
        \"docs\": \"/docs\"
    }}

@app.get(\"/health\")
def health_check():
    return {{\"status\": \"healthy\", \"service\": \"backend\"}}

@app.get(\"/api/test\")
def test_endpoint():
    return {{
        \"message\": \"Backend API is working!\",
        \"project\": \"{config.project_name}\",
        \"endpoint\": \"/api/test\"
    }}
"""

        return main_content
    
    async def _generate_model_files(self, schema: Dict[str, Any]) -> Dict[str, str]:
        """Generar archivos de modelos"""
        files = {}
        
        # Archivo base de modelos
        files["app/models/__init__.py"] = ""
        
        # Modelos específicos según features
        entities = schema.get("entities", [])
        
        for entity in entities:
            if entity["name"].lower() == "user":
                files["app/models/user.py"] = self._generate_user_model(schema)
        
        # Si no hay entidades pero hay autenticación, crear modelo de usuario
        features = schema.get("features", [])
        if "authentication" in features and not any(e["name"].lower() == "user" for e in entities):
            files["app/models/user.py"] = self._generate_user_model(schema)
        
        return files
    
    def _generate_user_model(self, schema: Dict[str, Any]) -> str:
        """Generar modelo de usuario"""
        return '''from sqlalchemy import Column, String, DateTime, Boolean
from sqlalchemy.dialects.postgresql import UUID
from sqlalchemy.ext.declarative import declarative_base
from datetime import datetime
import uuid

Base = declarative_base()

class User(Base):
    __tablename__ = "users"
    
    id = Column(UUID(as_uuid=True), primary_key=True, default=uuid.uuid4)
    email = Column(String, unique=True, index=True, nullable=False)
    password_hash = Column(String, nullable=False)
    is_active = Column(Boolean, default=True)
    is_superuser = Column(Boolean, default=False)
    created_at = Column(DateTime, default=datetime.utcnow)
    updated_at = Column(DateTime, default=datetime.utcnow, onupdate=datetime.utcnow)
    
    def __repr__(self):
        return f"<User(email={self.email})>"
'''
    
    async def _generate_route_files(self, schema: Dict[str, Any]) -> Dict[str, str]:
        """Generar archivos de rutas"""
        files = {}
        
        files["app/routes/__init__.py"] = ""
        
        # Rutas de API básicas
        files["app/routes/api.py"] = self._generate_api_routes(schema)
        
        # Rutas de autenticación si es necesario
        features = schema.get("features", [])
        if "authentication" in features:
            files["app/routes/auth.py"] = self._generate_auth_routes(schema)
        
        return files
    
    def _generate_api_routes(self, schema: Dict[str, Any]) -> str:
        """Generar rutas de API básicas"""
        return '''from fastapi import APIRouter, Depends, HTTPException, status
from typing import List, Dict, Any

router = APIRouter()

@router.get("/status")
async def get_api_status():
    """Get API status"""
    return {
        "status": "running",
        "service": "Genesis API",
        "version": "1.0.0"
    }

@router.get("/info")
async def get_api_info():
    """Get API information"""
    return {
        "name": "Genesis API",
        "description": "API generated by Genesis Engine",
        "version": "1.0.0",
        "features": ["REST API", "Documentation"]
    }
'''
    
    def _generate_auth_routes(self, schema: Dict[str, Any]) -> str:
        """Generar rutas de autenticación"""
        return '''from fastapi import APIRouter, Depends, HTTPException, status
from fastapi.security import OAuth2PasswordBearer, OAuth2PasswordRequestForm
from pydantic import BaseModel, EmailStr
from typing import Optional
from datetime import datetime, timedelta
from jose import JWTError, jwt
from passlib.context import CryptContext
from app.core.config import settings

router = APIRouter()

# Security
oauth2_scheme = OAuth2PasswordBearer(tokenUrl="token")
pwd_context = CryptContext(schemes=["bcrypt"], deprecated="auto")

class UserCreate(BaseModel):
    email: EmailStr
    password: str

class UserLogin(BaseModel):
    email: EmailStr
    password: str

class Token(BaseModel):
    access_token: str
    token_type: str

class TokenData(BaseModel):
    email: Optional[str] = None

class UserResponse(BaseModel):
    id: str
    email: str
    is_active: bool
    created_at: datetime

def verify_password(plain_password: str, hashed_password: str) -> bool:
    """Verify a password against its hash"""
    return pwd_context.verify(plain_password, hashed_password)

def get_password_hash(password: str) -> str:
    """Hash a password"""
    return pwd_context.hash(password)

def create_access_token(data: dict, expires_delta: Optional[timedelta] = None):
    """Create JWT access token"""
    to_encode = data.copy()
    if expires_delta:
        expire = datetime.utcnow() + expires_delta
    else:
        expire = datetime.utcnow() + timedelta(minutes=15)
    to_encode.update({"exp": expire})
    encoded_jwt = jwt.encode(to_encode, settings.SECRET_KEY, algorithm=settings.ALGORITHM)
    return encoded_jwt

@router.post("/register", response_model=Token)
async def register(user_data: UserCreate):
    """Register a new user"""
    # TODO: Implement user registration logic
    # This is a placeholder implementation
    access_token_expires = timedelta(minutes=settings.ACCESS_TOKEN_EXPIRE_MINUTES)
    access_token = create_access_token(
        data={"sub": user_data.email}, expires_delta=access_token_expires
    )
    return {"access_token": access_token, "token_type": "bearer"}

@router.post("/login", response_model=Token)
async def login(form_data: OAuth2PasswordRequestForm = Depends()):
    """Login user and return access token"""
    # TODO: Implement user authentication logic
    # This is a placeholder implementation
    access_token_expires = timedelta(minutes=settings.ACCESS_TOKEN_EXPIRE_MINUTES)
    access_token = create_access_token(
        data={"sub": form_data.username}, expires_delta=access_token_expires
    )
    return {"access_token": access_token, "token_type": "bearer"}

@router.post("/logout")
async def logout():
    """Logout user"""
    return {"message": "Successfully logged out"}

@router.get("/me", response_model=UserResponse)
async def get_current_user(token: str = Depends(oauth2_scheme)):
    """Get current user information"""
    credentials_exception = HTTPException(
        status_code=status.HTTP_401_UNAUTHORIZED,
        detail="Could not validate credentials",
        headers={"WWW-Authenticate": "Bearer"},
    )
    
    try:
        payload = jwt.decode(token, settings.SECRET_KEY, algorithms=[settings.ALGORITHM])
        email: str = payload.get("sub")
        if email is None:
            raise credentials_exception
        token_data = TokenData(email=email)
    except JWTError:
        raise credentials_exception
    
    # TODO: Get user from database
    # This is a placeholder response
    return {
        "id": "123e4567-e89b-12d3-a456-426614174000",
        "email": token_data.email,
        "is_active": True,
        "created_at": datetime.utcnow()
    }
'''
    
    async def _generate_service_files(self, schema: Dict[str, Any]) -> Dict[str, str]:
        """Generar archivos de servicios"""
        files = {}
        
        files["app/services/__init__.py"] = ""
        
        # Servicio de autenticación si es necesario
        features = schema.get("features", [])
        if "authentication" in features:
            files["app/services/auth_service.py"] = self._generate_auth_service()
        
        return files
    
    def _generate_auth_service(self) -> str:
        """Generar servicio de autenticación"""
        return '''from typing import Optional
from datetime import datetime, timedelta
from jose import JWTError, jwt
from passlib.context import CryptContext
from app.core.config import settings

class AuthService:
    """Authentication service"""
    
    def __init__(self):
        self.pwd_context = CryptContext(schemes=["bcrypt"], deprecated="auto")
    
    def verify_password(self, plain_password: str, hashed_password: str) -> bool:
        """Verify a password against its hash"""
        return self.pwd_context.verify(plain_password, hashed_password)
    
    def get_password_hash(self, password: str) -> str:
        """Hash a password"""
        return self.pwd_context.hash(password)
    
    def create_access_token(self, data: dict, expires_delta: Optional[timedelta] = None) -> str:
        """Create JWT access token"""
        to_encode = data.copy()
        if expires_delta:
            expire = datetime.utcnow() + expires_delta
        else:
            expire = datetime.utcnow() + timedelta(minutes=15)
        to_encode.update({"exp": expire})
        encoded_jwt = jwt.encode(to_encode, settings.SECRET_KEY, algorithm=settings.ALGORITHM)
        return encoded_jwt
    
    def verify_token(self, token: str) -> Optional[str]:
        """Verify JWT token and return email"""
        try:
            payload = jwt.decode(token, settings.SECRET_KEY, algorithms=[settings.ALGORITHM])
            email: str = payload.get("sub")
            return email
        except JWTError:
            return None
'''
    
    async def _generate_config_files(self, schema: Dict[str, Any]) -> Dict[str, str]:
        """Generar archivos de configuración"""
        files = {}
        
        files["app/core/__init__.py"] = ""
        files["app/core/config.py"] = self._generate_config_file(schema)
        
        # Configuración de base de datos si es necesaria
        features = schema.get("features", [])
        if "database" in features:
            files["app/core/database.py"] = self._generate_database_config(schema)
        
        return files
    
    def _generate_config_file(self, schema: Dict[str, Any]) -> str:
        """Generar archivo de configuración"""
        project_name = schema.get("project", {}).get("name", "Genesis API")
        features = schema.get("features", [])
        
        config_content = f'''from pydantic_settings import BaseSettings
from typing import List, Optional

class Settings(BaseSettings):
    PROJECT_NAME: str = "{project_name}"
    VERSION: str = "1.0.0"
    
    # Server settings
    HOST: str = "0.0.0.0"
    PORT: int = 8000
    
    # CORS settings
    ALLOWED_HOSTS: List[str] = ["http://localhost:3000", "http://localhost:8000"]
    
'''
        
        if "database" in features:
            config_content += '''    # Database settings
    DATABASE_URL: str = "postgresql://user:password@localhost/genesis_db"
    
'''
        
        if "authentication" in features:
            config_content += '''    # Security settings
    SECRET_KEY: str = "your-super-secret-key-here"
    ALGORITHM: str = "HS256"
    ACCESS_TOKEN_EXPIRE_MINUTES: int = 30
    
'''
        
        config_content += '''    class Config:
        env_file = ".env"

settings = Settings()
'''
        
        return config_content
    
    def _generate_database_config(self, schema: Dict[str, Any]) -> str:
        """Generar configuración de base de datos"""
        return '''from sqlalchemy import create_engine
from sqlalchemy.ext.declarative import declarative_base
from sqlalchemy.orm import sessionmaker
from app.core.config import settings

engine = create_engine(
    settings.DATABASE_URL,
    pool_pre_ping=True,
    pool_recycle=300
)

SessionLocal = sessionmaker(autocommit=False, autoflush=False, bind=engine)

Base = declarative_base()

def get_db():
    """Get database session"""
    db = SessionLocal()
    try:
        yield db
    finally:
        db.close()

def create_tables():
    """Create all tables"""
    Base.metadata.create_all(bind=engine)
'''
    
    async def _generate_auth_files(self, schema: Dict[str, Any]) -> Dict[str, str]:
        """Generar archivos de autenticación"""
        files = {}
        
        files["app/auth/__init__.py"] = ""
        files["app/auth/dependencies.py"] = self._generate_auth_dependencies()
        files["app/auth/schemas.py"] = self._generate_auth_schemas()
        
        return files
    
    def _generate_auth_dependencies(self) -> str:
        """Generar dependencias de autenticación"""
        return '''from fastapi import Depends, HTTPException, status
from fastapi.security import OAuth2PasswordBearer
from jose import JWTError, jwt
from app.core.config import settings

oauth2_scheme = OAuth2PasswordBearer(tokenUrl="api/v1/auth/login")

async def get_current_user(token: str = Depends(oauth2_scheme)):
    """Get current user from JWT token"""
    credentials_exception = HTTPException(
        status_code=status.HTTP_401_UNAUTHORIZED,
        detail="Could not validate credentials",
        headers={"WWW-Authenticate": "Bearer"},
    )
    
    try:
        payload = jwt.decode(token, settings.SECRET_KEY, algorithms=[settings.ALGORITHM])
        email: str = payload.get("sub")
        if email is None:
            raise credentials_exception
    except JWTError:
        raise credentials_exception
    
    # TODO: Get user from database
    return {"email": email}

async def get_current_active_user(current_user: dict = Depends(get_current_user)):
    """Get current active user"""
    # TODO: Check if user is active in database
    return current_user
'''
    
    def _generate_auth_schemas(self) -> str:
        """Generar schemas de autenticación"""
        return '''from pydantic import BaseModel, EmailStr
from typing import Optional
from datetime import datetime

class UserBase(BaseModel):
    email: EmailStr

class UserCreate(UserBase):
    password: str

class UserUpdate(UserBase):
    password: Optional[str] = None

class UserInDBBase(UserBase):
    id: str
    is_active: bool
    created_at: datetime
    
    class Config:
        orm_mode = True

class User(UserInDBBase):
    pass

class UserInDB(UserInDBBase):
    password_hash: str

class Token(BaseModel):
    access_token: str
    token_type: str

class TokenData(BaseModel):
    email: Optional[str] = None
'''
    
    async def _generate_deployment_files(self, schema: Dict[str, Any], output_path: Path) -> Dict[str, str]:
        """Generar archivos de deployment"""
        files = {}

        # Requirements.txt
        files["requirements.txt"] = self._generate_requirements_txt(schema, output_path)
        
        # Dockerfile
        files["Dockerfile"] = self._generate_dockerfile(schema)
        
        # .env.example
        files[".env.example"] = self._generate_env_example(schema)
        
        # Docker compose (si es necesario)
        features = schema.get("features", [])
        if "docker" in features:
            files["docker-compose.yml"] = self._generate_docker_compose(schema)
        
        return files
    
    def _generate_requirements_txt(self, schema: Dict[str, Any], output_path: Path) -> str:
        """Generar requirements.txt"""
        features = schema.get("features", [])
        
        requirements = [
            "fastapi>=0.115.14",
            "uvicorn[standard]>=0.35.0",
            "pydantic>=2.5.0",
            "python-dotenv>=1.0.0",

            "python-multipart>=0.0.6", 
            "httpx>=0.24.0"
        ]
        
        if "database" in features:
            requirements.extend([
                "sqlalchemy>=2.0.23",
                "alembic>=1.13.1",
                "psycopg2-binary>=2.9.9"
            ])
        
        if "authentication" in features:
            requirements.extend([
                "python-jose[cryptography]>=3.3.0",
                "passlib[bcrypt]>=1.7.4"
            ])
        
        if "testing" in features:
            requirements.extend([
                "pytest>=7.0.0",
                "pytest-asyncio>=0.21.0",
                "httpx>=0.24.0"
            ])

        requirements_str = "\n".join(requirements)

        output_path.mkdir(parents=True, exist_ok=True)
        req_file = output_path / "requirements.txt"
        with open(req_file, "w", encoding="utf-8") as f:
            f.write(requirements_str)
        self.logger.info(f"✅ Requirements.txt generado: {req_file}")

        return requirements_str
    
    def _generate_dockerfile(self, schema: Dict[str, Any]) -> str:
        """Generar Dockerfile"""
        return '''FROM python:3.11-slim

WORKDIR /app

# Install system dependencies
RUN apt-get update && apt-get install -y \\
    gcc \\
    libpq-dev \\
    && rm -rf /var/lib/apt/lists/*

# Copy requirements and install Python dependencies
COPY requirements.txt .
RUN pip install --no-cache-dir -r requirements.txt

# Copy application code
COPY . .

# Expose port
EXPOSE 8000

# Run the application
CMD ["uvicorn", "app.main:app", "--host", "0.0.0.0", "--port", "8000"]
'''
    
    def _generate_env_example(self, schema: Dict[str, Any]) -> str:
        """Generar archivo .env.example"""
        features = schema.get("features", [])
        project_name = schema.get("project", {}).get("name", "Genesis API")
        
        env_content = f'''# Project settings
PROJECT_NAME={project_name}
HOST=0.0.0.0
PORT=8000

# CORS settings
ALLOWED_HOSTS=["http://localhost:3000", "http://localhost:8000"]

'''
        
        if "database" in features:
            env_content += '''# Database settings
DATABASE_URL=postgresql://user:password@localhost/genesis_db

'''
        
        if "authentication" in features:
            env_content += '''# Security settings
SECRET_KEY=your-super-secret-key-here
ALGORITHM=HS256
ACCESS_TOKEN_EXPIRE_MINUTES=30

'''
        
        return env_content.strip()
    
    def _generate_docker_compose(self, schema: Dict[str, Any]) -> str:
        """Generar docker-compose.yml"""
        features = schema.get("features", [])
        
        compose_content = '''version: '3.8'

services:
  api:
    build: .
    ports:
      - "8000:8000"
    environment:
      - DATABASE_URL=postgresql://postgres:password@db:5432/genesis_db
    depends_on:
      - db
    volumes:
      - .:/app
    command: uvicorn app.main:app --host 0.0.0.0 --port 8000 --reload

'''
        
        if "database" in features:
            compose_content += '''  db:
    image: postgres:15
    environment:
      POSTGRES_DB: genesis_db
      POSTGRES_USER: postgres
      POSTGRES_PASSWORD: password
    ports:
      - "5432:5432"
    volumes:
      - postgres_data:/var/lib/postgresql/data

volumes:
  postgres_data:
'''
        
        return compose_content
    
    async def _generate_test_files(self, schema: Dict[str, Any]) -> Dict[str, str]:
        """Generar archivos de testing"""
        files = {}
        
        files["app/tests/__init__.py"] = ""
        files["app/tests/test_main.py"] = self._generate_main_tests()
        files["pytest.ini"] = self._generate_pytest_config()
        
        features = schema.get("features", [])
        if "authentication" in features:
            files["app/tests/test_auth.py"] = self._generate_auth_tests()
        
        return files
    
    def _generate_main_tests(self) -> str:
        """Generar tests principales"""
        return '''import pytest
from fastapi.testclient import TestClient
from app.main import app

client = TestClient(app)

def test_read_root():
    """Test root endpoint"""
    response = client.get("/")
    assert response.status_code == 200
    assert response.json()["message"] == "Genesis API is running"

def test_health_check():
    """Test health check endpoint"""
    response = client.get("/health")
    assert response.status_code == 200
    assert response.json()["status"] == "healthy"

def test_api_status():
    """Test API status endpoint"""
    response = client.get("/api/v1/status")
    assert response.status_code == 200
    assert response.json()["status"] == "running"
'''
    
    def _generate_auth_tests(self) -> str:
        """Generar tests de autenticación"""
        return '''import pytest
from fastapi.testclient import TestClient
from app.main import app

client = TestClient(app)

def test_register_user():
    """Test user registration"""
    user_data = {
        "email": "test@example.com",
        "password": "testpassword123"
    }
    response = client.post("/api/v1/auth/register", json=user_data)
    assert response.status_code == 200
    assert "access_token" in response.json()

def test_login_user():
    """Test user login"""
    login_data = {
        "username": "test@example.com",
        "password": "testpassword123"
    }
    response = client.post("/api/v1/auth/login", data=login_data)
    assert response.status_code == 200
    assert "access_token" in response.json()

def test_get_current_user():
    """Test getting current user info"""
    # This test would need a valid token
    # For now, test the endpoint without authentication
    response = client.get("/api/v1/auth/me")
    assert response.status_code == 401  # Unauthorized without token
'''
    
    def _generate_pytest_config(self) -> str:
        """Generar configuración de pytest"""
        return '''[tool:pytest]
testpaths = app/tests
python_files = test_*.py
python_classes = Test*
python_functions = test_*
addopts = -v --tb=short
asyncio_mode = auto
'''

    def _generate_backend_tests(self, config, output_path: Path):
        """Generar tests del backend"""

        tests_dir = output_path / "app" / "tests"
        tests_dir.mkdir(parents=True, exist_ok=True)

        # Crear __init__.py
        (tests_dir / "__init__.py").write_text("", encoding='utf-8')

        test_content = f"""import pytest
from fastapi.testclient import TestClient
from app.main import app

client = TestClient(app)

def test_read_root():
    \"\"\"Test root endpoint\"\"\"
    response = client.get("/")
    assert response.status_code == 200
    data = response.json()
    assert data["message"] == "Welcome to {config.project_name}"
    assert data["status"] == "running"
    assert "docs" in data

def test_health_check():
    \"\"\"Test health check endpoint\"\"\"
    response = client.get("/health")
    assert response.status_code == 200
    data = response.json()
    assert data["status"] == "healthy"
    assert data["service"] == "backend"

def test_api_test_endpoint():
    \"\"\"Test API test endpoint\"\"\"
    response = client.get("/api/test")
    assert response.status_code == 200
    data = response.json()
    assert data["message"] == "Backend API is working!"
    assert data["project"] == "{config.project_name}"
    assert data["endpoint"] == "/api/test"

def test_cors_headers():
    \"\"\"Test CORS configuration\"\"\"
    response = client.options("/", headers={"Origin": "http://localhost:3000"})
    assert response.status_code in [200, 405]

def test_docs_endpoint():
    \"\"\"Test API documentation endpoint\"\"\"
    response = client.get("/docs")
    assert response.status_code == 200

def test_openapi_schema():
    \"\"\"Test OpenAPI schema endpoint\"\"\"
    response = client.get("/openapi.json")
    assert response.status_code == 200
    schema = response.json()
    assert "openapi" in schema
    assert "info" in schema
"""

        test_file = tests_dir / "test_main.py"
        with open(test_file, 'w', encoding='utf-8') as f:
            f.write(test_content)

        self.logger.info(f"✅ Tests corregidos generados: {test_file}")
    
    async def _write_backend_files(self, files: Dict[str, str], output_path: str) -> List[str]:
        """Escribir archivos del backend al sistema de archivos"""
        created_files = []
        base_path = Path(output_path)
        
        try:
            for file_path, content in files.items():
                full_path = base_path / file_path
                
                # Crear directorios padre si no existen
                full_path.parent.mkdir(parents=True, exist_ok=True)
                
                # Escribir archivo
                with open(full_path, 'w', encoding='utf-8') as f:
                    f.write(content)
                
                created_files.append(str(full_path))
                self.logger.debug(f"Archivo creado: {full_path}")
            
            self.logger.info(f"✅ {len(created_files)} archivos de backend creados")
            return created_files
            
        except Exception as e:
            self.logger.error(f"❌ Error escribiendo archivos: {str(e)}")
            raise
    
    # Métodos de las otras tareas específicas
    
    async def _create_data_models(self, params: Dict[str, Any]) -> Dict[str, Any]:
        """Crear modelos de datos específicos"""
        models = params.get("models", [])
        output_path = params.get("output_path", "./backend/app/models")
        
        generated_models = {}
        for model in models:
            model_code = self._generate_model_code(model)
            generated_models[f"{model['name'].lower()}.py"] = model_code
        
        return {
            "status": "success",
            "models_generated": list(generated_models.keys()),
            "output_path": output_path,
            "models": generated_models
        }
    
    async def _generate_api_endpoints(self, params: Dict[str, Any]) -> Dict[str, Any]:
        """Generar endpoints específicos de API"""
        endpoints = params.get("endpoints", [])
        
        generated_endpoints = {}
        for endpoint in endpoints:
            endpoint_code = self._generate_endpoint_code(endpoint)
            generated_endpoints[endpoint["path"]] = endpoint_code
        
        return {
            "status": "success",
            "endpoints_generated": list(generated_endpoints.keys()),
            "endpoints": generated_endpoints
        }
    
    
    async def _create_authentication_system(self, params: Dict[str, Any]) -> Dict[str, Any]:
        """Crear sistema de autenticación"""
        backend_cfg: Optional[BackendConfig] = params.get("config")
        auth_type = (
            backend_cfg.auth_method.value if backend_cfg else params.get("auth_type", "jwt")
        )
        
        auth_files = {}
        if auth_type == "jwt":
            auth_files.update(await self._generate_auth_files(params))
        
        return {
            "status": "success",
            "auth_type": auth_type,
            "files_generated": list(auth_files.keys()),
            "features": ["login", "register", "logout", "token_validation"]
        }
    
    async def _generate_middleware_stack(self, params: Dict[str, Any]) -> Dict[str, Any]:
        """Generar middleware stack"""
        middlewares = params.get("middlewares", ["cors", "logging", "error_handling"])
        
        return {
            "status": "success",
            "middlewares": middlewares,
            "implemented": ["CORS", "Error Handling", "Request Logging"]
        }
    
    async def _create_business_services(self, params: Dict[str, Any]) -> Dict[str, Any]:
        """Crear servicios de negocio"""
        services = params.get("services", [])
        
        return {
            "status": "success",
            "services_generated": services,
            "pattern": "Service Layer Pattern"
        }
    
    async def _generate_docker_config(self, params: Dict[str, Any]) -> Dict[str, Any]:
        """Generar configuración Docker"""
        return {
            "status": "success",
            "files_generated": ["Dockerfile", "docker-compose.yml", ".dockerignore"],
            "base_image": "python:3.11-slim"
        }
    
    async def _handle_generic_backend_task(self, task: AgentTask) -> Dict[str, Any]:
        """Manejar tareas genéricas de backend"""
        return {
            "message": f"Tarea genérica de backend {task.name} procesada",
            "task_id": task.id,
            "params": task.params,
            "agent": self.name
        }
    
    # Métodos auxiliares
    
    def _detect_framework(self, params: Dict[str, Any]) -> str:
        """Detectar framework del proyecto"""
        return params.get("framework", "fastapi")
    
    def _needs_authentication(self, schema: Dict[str, Any]) -> bool:
        """Verificar si el proyecto necesita autenticación"""
        features = schema.get("features", [])
        return "authentication" in features
    
    def _get_implemented_features(self, schema: Dict[str, Any]) -> List[str]:
        """Obtener features implementadas"""
        features = schema.get("features", [])
        implemented = []
        
        for feature in features:
            if feature in ["api", "database", "authentication", "docker"]:
                implemented.append(feature)
        
        return implemented
    
    def _get_next_steps(self, schema: Dict[str, Any]) -> List[str]:
        """Obtener próximos pasos sugeridos"""
        return [
            "Revisar y personalizar configuración en .env",
            "Ejecutar migraciones de base de datos",
            "Agregar tests específicos del dominio",
            "Configurar CI/CD pipeline",
            "Implementar logging y monitoreo"
        ]
    
    def _get_framework_version(self, framework: str) -> str:
        """Obtener versión del framework"""
        versions = {
            "fastapi": "0.115.14",
            "django": "4.2.0",
            "nestjs": "10.0.0"
        }
        return versions.get(framework, "latest")
    
    def _generate_model_code(self, model: Dict[str, Any]) -> str:
        """Generar código para un modelo específico"""
        # Implementación básica
        return f"# Model code for {model.get('name', 'Unknown')}"
    
    def _generate_endpoint_code(self, endpoint: Dict[str, Any]) -> str:
        """Generar código para un endpoint específico"""
        # Implementación básica        return f"# Endpoint code for {endpoint.get('path', 'unknown')}"

    # ------------------------------------------------------------------

    # Methods added for unit tests

    def _load_code_templates(self) -> None:
        """Populate available template files from the template engine."""

        if not hasattr(self, "template_engine"):
            self.available_templates = []
            return
        templates_dir = Path(self.template_engine.templates_dir)

        collected: List[str] = []
        for root, _, files in os.walk(templates_dir):
            for file in files:
                if file.endswith(".j2"):
                    collected.append(str(Path(root) / file))
        self.available_templates = collected

    def _setup_code_generators(self) -> None:
        """Register available code generators."""

        self.code_generators = {
            "nestjs_controller": self._generate_nestjs_controller,
        }


    def _generate_data_models(self, params: Dict[str, Any]) -> List[str]:
        """Generate simple data model and schema files."""
        schema: Dict[str, Any] = params.get("schema", {})
        cfg: BackendConfig = params.get("config")
        output_path = Path(params.get("output_path", "."))
        output_path.mkdir(parents=True, exist_ok=True)

        generated: List[str] = []
        for entity in schema.get("entities", []):
            name = entity.get("name", "Model")
            model_file = output_path / f"{name.lower()}.py"
            model_file.write_text(f"class {name}:\n    pass\n")
            schema_dir = output_path.parent / "schemas"
            schema_dir.mkdir(parents=True, exist_ok=True)
            schema_file = schema_dir / f"{name.lower()}.py"
            schema_file.write_text(f"class {name}Base:\n    pass\n")
            generated.append(str(model_file))
            generated.append(str(schema_file))
        return generated

    def _generate_sqlalchemy_config(self, path: Path, cfg: BackendConfig) -> str:
        """Create a basic SQLAlchemy configuration file."""
        path.mkdir(parents=True, exist_ok=True)
        file = path / "database.py"
        file.write_text("db")
        return str(file)

    def _setup_alembic_migrations(
        self, path: Path, cfg: BackendConfig, schema: Dict[str, Any]
    ) -> List[str]:
        """Create a minimal Alembic configuration."""
        file = path / "alembic.ini"
        file.write_text("alembic")
        return [str(file)]

    def _setup_database_config(self, params: Dict[str, Any]) -> List[str]:
        """Setup database configuration files."""
        cfg: BackendConfig = params.get("config")
        schema: Dict[str, Any] = params.get("schema", {})
        output_path = Path(params.get("output_path", "."))

        db_config = self._generate_sqlalchemy_config(output_path / "app" / "db", cfg)
        migrations = self._setup_alembic_migrations(output_path, cfg, schema)
        return [db_config] + migrations

    def _setup_authentication(self, params: Dict[str, Any]) -> List[str]:
        """Setup authentication according to framework."""
        cfg: BackendConfig = params.get("config")
        output_path = Path(params.get("output_path", "."))
        if cfg.framework == BackendFramework.NESTJS:
            return list(
                asyncio.run(self._generate_nestjs_jwt_auth(output_path, cfg))
            )
        return list(asyncio.run(self._generate_fastapi_jwt_auth(output_path, cfg)))

    def _generate_nestjs_controller(
        self, entity: Dict[str, Any], output_path: Path, cfg: BackendConfig
    ) -> str:
        """Generate a minimal NestJS controller."""
        output_path.mkdir(parents=True, exist_ok=True)
        name = entity.get("name", "Entity")
        file = output_path / f"{name.lower()}.controller.ts"
        file.write_text(f"class {name}Controller {{}}\n")
        return str(file)

    def _generate_typeorm_config(self, output_path: Path, cfg: BackendConfig) -> str:
        """Generate a basic TypeORM configuration file."""
        output_path.mkdir(parents=True, exist_ok=True)
        file = output_path / "typeorm.config.ts"
        file.write_text("export const AppDataSource = new DataSource({});\n")
        return str(file)

    async def _generate_fastapi_jwt_auth(
        self, output_path: Path, cfg: BackendConfig
    ) -> List[str]:
        """Generate FastAPI JWT auth helper."""
        output_path.mkdir(parents=True, exist_ok=True)
        file = output_path / "jwt.py"
        file.write_text("SECRET_KEY = 'changeme'\n")
        return [str(file)]

    async def _generate_nestjs_jwt_auth(
        self, output_path: Path, cfg: BackendConfig
    ) -> List[str]:
        """Generate NestJS JWT auth helper."""
        output_path.mkdir(parents=True, exist_ok=True)
        file = output_path / "jwt.ts"
        file.write_text("export const jwtConstants = {};\n")

        return [str(file)]

    def _generate_dockerfile_python(self, output_path: Path, cfg: BackendConfig) -> str:
        """Generate a simple Python Dockerfile."""
        output_path.mkdir(parents=True, exist_ok=True)
        file = output_path / "Dockerfile"

        file.write_text("FROM python:3.11-slim\n")
        return str(file)

    async def _generate_api_documentation(self, params: Dict[str, Any]) -> List[str]:
        """Generate placeholder API documentation."""
        output_path = Path(params.get("output_path", "."))
        output_path.mkdir(parents=True, exist_ok=True)
        file = output_path / "api.md"
        file.write_text("API Documentation\n")
        return [str(file)]

    def _extract_backend_config(self, task_params):
        """Extraer configuración específica del backend"""

        class BackendConfigSimple:
            def __init__(self, params):
                self.project_name = params.get("project_name", "genesis-app")
                self.description = params.get(
                    "description", "Generated by Genesis Engine"
                )
                self.framework = params.get("backend_framework", "fastapi")
                self.database = params.get("database", "postgresql")
                self.features = params.get("features", [])

        return BackendConfigSimple(task_params)

    def _generate_fastapi_main(self, config, output_path: Path):
        """Generar archivo main.py de FastAPI"""

        app_dir = output_path / "app"
        app_dir.mkdir(parents=True, exist_ok=True)

<<<<<<< HEAD
        # Crear __init__.py
        (app_dir / "__init__.py").write_text("", encoding="utf-8")

        main_content = f'''from fastapi import FastAPI
from fastapi.middleware.cors import CORSMiddleware

app = FastAPI(
    title="{config.project_name} API",
    description="{config.description}",
    version="1.0.0"
)

# CORS middleware
app.add_middleware(
    CORSMiddleware,
    allow_origins=["http://localhost:3000"],
    allow_credentials=True,
    allow_methods=["*"],
    allow_headers=["*"],
)

@app.get("/")
def read_root():
    return {{
        "message": "Welcome to {config.project_name}",
        "status": "running",
        "docs": "/docs"
    }}

@app.get("/health")
def health_check():
    return {{"status": "healthy", "service": "backend"}}

@app.get("/api/test")
def test_endpoint():
    return {{
        "message": "Backend API is working!",
        "project": "{config.project_name}",
        "endpoint": "/api/test"
    }}
'''
=======
        main_content = self._generate_fastapi_main(config)
>>>>>>> aaba8f27

        main_file = app_dir / "main.py"
        main_file.write_text(main_content, encoding="utf-8")

        self.logger.info(f"✅ main.py generado: {main_file}")

    def _write_requirements_txt(self, output_path: Path):
        """Generar requirements.txt"""

        requirements_content = '''fastapi==0.115.14
uvicorn[standard]==0.35.0
sqlalchemy==2.0.23
psycopg2-binary==2.9.9
alembic==1.13.1
redis==5.0.1
python-jose[cryptography]==3.3.0
passlib[bcrypt]==1.7.4
python-multipart==0.0.6
python-dotenv==1.0.0
pydantic-settings==2.0.0
'''

        req_file = output_path / "requirements.txt"
        req_file.write_text(requirements_content, encoding="utf-8")

        self.logger.info(f"✅ requirements.txt generado: {req_file}")

    def _generate_app_structure(self, config, output_path: Path):
        """Generar estructura básica de la aplicación"""

        app_dir = output_path / "app"

        (app_dir / "models").mkdir(exist_ok=True)
        (app_dir / "routes").mkdir(exist_ok=True)
        (app_dir / "services").mkdir(exist_ok=True)
        (app_dir / "core").mkdir(exist_ok=True)

        for subdir in ["models", "routes", "services", "core"]:
            (app_dir / subdir / "__init__.py").write_text("", encoding="utf-8")

        self.logger.info("✅ Estructura de app generada")

    def generate_backend(self, task_params):
        """Método principal de generación de backend"""

        try:
            self.logger.info("🏗️ Generando backend completo...")

            config = self._extract_backend_config(task_params)
            project_name = task_params.get("project_name", "genesis-app")
            output_path = Path(task_params.get("output_path", project_name))

            backend_dir = output_path / "backend"
            backend_dir.mkdir(parents=True, exist_ok=True)

            self._generate_fastapi_main(config, backend_dir)
            self._write_requirements_txt(backend_dir)
            self._generate_dockerfile_python(backend_dir, config)
            self._generate_app_structure(config, backend_dir)
            self._generate_backend_tests(config, backend_dir)

            self.logger.info("✅ Backend generado exitosamente")

            return {
                "success": True,
                "files_generated": ["main.py", "requirements.txt", "Dockerfile"],
                "output_path": str(backend_dir),
            }

        except Exception as e:
            self.logger.error(f"❌ Error ejecutando tarea de backend generate_backend: {e}")
            raise<|MERGE_RESOLUTION|>--- conflicted
+++ resolved
@@ -376,7 +376,7 @@
         """Generar archivos principales"""
         files = {}
 
-<<<<<<< HEAD
+
         backend_config = self._extract_backend_config(
             {
                 "project_name": schema.get("project", {}).get("name", "genesis-app"),
@@ -387,11 +387,7 @@
         )
 
         files["app/main.py"] = self._generate_fastapi_main(backend_config, Path("."))
-=======
-        main_content = self._generate_fastapi_main(config, output_path)
-        files["app/main.py"] = main_content
-
->>>>>>> aaba8f27
+
         files["app/__init__.py"] = ""
 
         return files
@@ -1502,7 +1498,7 @@
         app_dir = output_path / "app"
         app_dir.mkdir(parents=True, exist_ok=True)
 
-<<<<<<< HEAD
+
         # Crear __init__.py
         (app_dir / "__init__.py").write_text("", encoding="utf-8")
 
@@ -1544,10 +1540,6 @@
         "endpoint": "/api/test"
     }}
 '''
-=======
-        main_content = self._generate_fastapi_main(config)
->>>>>>> aaba8f27
-
         main_file = app_dir / "main.py"
         main_file.write_text(main_content, encoding="utf-8")
 
