--- conflicted
+++ resolved
@@ -529,16 +529,13 @@
 
         dockerfile_status: Dict[str, Any],
     ) -> str:
-<<<<<<< HEAD
+
 
         """Compatibilidad: delega en _generate_docker_compose_improved"""
 
         if dockerfile_status is None:
             dockerfile_status = await self._verify_project_dockerfiles(output_path, schema)
-=======
-        """Wrapper para _generate_docker_compose_improved."""
-
->>>>>>> 5856194d
+
         return await self._generate_docker_compose_improved(
             output_path, schema, config, dockerfile_status
         )
