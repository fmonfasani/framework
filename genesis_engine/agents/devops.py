# genesis_engine/agents/devops.py - CORREGIDO
"""
DevOps Agent - CORREGIDO

FIXES:
- Métodos faltantes que esperan los tests añadidos
- Mejor coordinación con Frontend Agent para Dockerfiles
- Verificación robusta de archivos antes de referencias en docker-compose
- Variables faltantes en templates corregidas
- Logs ASCII-safe (sin emojis)
"""

import os
import yaml
from pathlib import Path
from typing import Any, Dict, List, Optional, Union
from enum import Enum
from dataclasses import dataclass

from genesis_engine.mcp.agent_base import GenesisAgent, AgentTask, TaskResult
from genesis_engine.templates.engine import TemplateEngine
from genesis_engine.core.logging import get_safe_logger  # CORRECCIÓN: Usar safe logger

class CIProvider(str, Enum):
    """Proveedores de CI/CD"""
    GITHUB_ACTIONS = "github_actions"
    GITLAB_CI = "gitlab_ci"
    JENKINS = "jenkins"
    AZURE_DEVOPS = "azure_devops"
    CIRCLECI = "circleci"

class ContainerOrchestrator(str, Enum):
    """Orquestadores de contenedores"""
    DOCKER_COMPOSE = "docker_compose"
    KUBERNETES = "kubernetes"
    DOCKER_SWARM = "docker_swarm"

class CloudProvider(str, Enum):
    """Proveedores de cloud"""
    AWS = "aws"
    GCP = "gcp"
    AZURE = "azure"
    DIGITALOCEAN = "digitalocean"
    HEROKU = "heroku"

@dataclass
class DevOpsConfig:
    """Configuración de DevOps"""
    ci_provider: CIProvider
    orchestrator: ContainerOrchestrator
    cloud_provider: Optional[CloudProvider]
    monitoring_enabled: bool
    logging_enabled: bool
    ssl_enabled: bool
    backup_enabled: bool
    auto_scaling: bool

class DevOpsAgent(GenesisAgent):
    """
    Agente DevOps - CORREGIDO
    
    FIXES:
    - Métodos faltantes implementados
    - Verificación de Dockerfiles antes de referencias
    - Variables de templates corregidas
    - Logs ASCII-safe
    """
    
    def __init__(self):
        super().__init__(
            agent_id="devops_agent",
            name="DevOpsAgent",
            agent_type="devops"
        )
        
        # Capacidades del agente
        self.add_capability("docker_generation")
        self.add_capability("ci_cd_pipelines")
        self.add_capability("kubernetes_manifests")
        self.add_capability("nginx_configuration")
        self.add_capability("monitoring_setup")
        self.add_capability("backup_scripts")
        self.add_capability("security_hardening")
        self.add_capability("dockerfile_verification")
        
        # Registrar handlers específicos
        self.register_handler("setup_devops", self._handle_setup_devops)
        self.register_handler("generate_docker", self._handle_generate_docker)
        self.register_handler("setup_cicd", self._handle_setup_cicd)
        self.register_handler("generate_k8s", self._handle_generate_k8s)
        self.register_handler("setup_monitoring", self._handle_setup_monitoring)
        self.register_handler("verify_dockerfiles", self._handle_verify_dockerfiles)
        
        # Motor de templates
        self.template_engine = TemplateEngine()
        
        # CORRECCIÓN: Usar safe logger
        self.logger = get_safe_logger(f"agent.{self.agent_id}")
        
    async def initialize(self):
        """Inicialización del agente DevOps"""
        # CORRECCIÓN: Log sin emojis
        self.logger.info("[DOCKER] Inicializando DevOps Agent")
        
        # Cargar templates de DevOps
        try:
            await self._load_devops_templates()
        except NotImplementedError:
            self.logger.warning("DevOps templates loader not implemented")
        
        self.set_metadata("version", "1.0.1")
        self.set_metadata("specialization", "containerization_and_deployment")
        self.set_metadata("dockerfile_verification", True)
        
        # CORRECCIÓN: Log sin emojis
        self.logger.info("[OK] DevOps Agent inicializado con verificación de Dockerfiles")
    
    async def execute_task(self, task: AgentTask) -> Any:
        """Ejecutar tarea específica de DevOps"""
        task_name = task.name.lower()
        
        if "setup_devops" in task_name:
            return await self._setup_complete_devops(task.params)
        elif "generate_docker" in task_name:
            return await self._generate_docker_config(task.params)
        elif "verify_dockerfiles" in task_name:
            return await self._verify_dockerfiles(task.params)
        elif "setup_cicd" in task_name:
            return await self._setup_cicd_pipeline(task.params)
        elif "generate_k8s" in task_name:
            return await self._generate_kubernetes_config(task.params)
        elif "setup_monitoring" in task_name:
            return await self._setup_monitoring_stack(task.params)
        else:
            raise ValueError(f"Tarea no reconocida: {task.name}")
    
    async def _setup_complete_devops(self, params: Dict[str, Any]) -> Dict[str, Any]:
        """Configurar DevOps completo - MEJORADO"""
        # CORRECCIÓN: Log sin emojis
        self.logger.info("[INIT] Configurando DevOps completo")
        
        schema = params.get("schema", {})
        output_path = Path(params.get("output_path", "./"))
        config = self._extract_devops_config(params)
        
        generated_files = []
        warnings = []
        
        # 1. Verificar si existen Dockerfiles necesarios
        dockerfile_status = await self._verify_project_dockerfiles(output_path, schema)
        if not dockerfile_status["all_present"]:
            warnings.extend(dockerfile_status["warnings"])
            # Generar Dockerfiles faltantes
            missing_dockerfiles = await self._generate_missing_dockerfiles(output_path, schema, dockerfile_status)
            generated_files.extend(missing_dockerfiles)
        
        # 2. Configuración de Docker
        docker_files = await self._generate_docker_config({
            "schema": schema,
            "config": config,
            "output_path": output_path,
            "dockerfile_status": dockerfile_status
        })
        generated_files.extend(docker_files)
        
        # 3. CI/CD Pipeline
        cicd_files = await self._setup_cicd_pipeline({
            "schema": schema,
            "config": config,
            "output_path": output_path
        })
        generated_files.extend(cicd_files)
        
        # 4. Configuración de Nginx
        nginx_files = await self._generate_nginx_config(output_path, config, schema)
        generated_files.extend(nginx_files)
        
        # 5. Scripts de despliegue
        deploy_scripts = await self._generate_deployment_scripts(output_path, config)
        generated_files.extend(deploy_scripts)
        
        # 6. Monitoreo (si está habilitado)
        if config.monitoring_enabled:
            monitoring_files = await self._setup_monitoring_stack({
                "config": config,
                "output_path": output_path
            })
            generated_files.extend(monitoring_files)
        
        # 7. Configuración de backup
        if config.backup_enabled:
            backup_files = await self._generate_backup_scripts(output_path, config)
            generated_files.extend(backup_files)
        
        # 8. Configuración de seguridad
        security_files = await self._generate_security_config(output_path, config)
        generated_files.extend(security_files)
        
        result = {
            "ci_provider": config.ci_provider.value,
            "orchestrator": config.orchestrator.value,
            "generated_files": generated_files,
            "output_path": str(output_path),
            "warnings": warnings,
            "dockerfile_status": dockerfile_status,
            "next_steps": self._get_devops_next_steps(config),
            "commands": self._get_devops_commands(config)
        }
        
        # CORRECCIÓN: Log sin emojis
        self.logger.info(f"[OK] DevOps configurado - {len(generated_files)} archivos generados")
        if warnings:
            self.logger.warning(f"[WARN] {len(warnings)} warnings encontrados")
        
        return result

    async def _verify_project_dockerfiles(self, project_path: Path, schema: Dict[str, Any]) -> Dict[str, Any]:
        """
        Verificar que existan los Dockerfiles necesarios
        """
        stack = schema.get("stack", {})
        backend_framework = stack.get("backend", "")
        frontend_framework = stack.get("frontend", "")
        
        status = {
            "all_present": True,
            "backend_dockerfile": False,
            "frontend_dockerfile": False,
            "warnings": [],
            "missing": []
        }
        
        # Verificar Dockerfile de backend
        backend_dockerfile = project_path / "backend" / "Dockerfile"
        status["backend_dockerfile"] = backend_dockerfile.exists()
        if not status["backend_dockerfile"]:
            status["warnings"].append(f"Dockerfile de backend faltante: {backend_dockerfile}")
            status["missing"].append("backend")
        
        # Verificar Dockerfile de frontend
        frontend_dockerfile = project_path / "frontend" / "Dockerfile"
        status["frontend_dockerfile"] = frontend_dockerfile.exists()
        if not status["frontend_dockerfile"]:
            status["warnings"].append(f"Dockerfile de frontend faltante: {frontend_dockerfile}")
            status["missing"].append("frontend")
        
        status["all_present"] = status["backend_dockerfile"] and status["frontend_dockerfile"]
        
        # CORRECCIÓN: Log sin emojis
        self.logger.info(f"[LIST] Verificación Dockerfiles: Backend={status['backend_dockerfile']}, Frontend={status['frontend_dockerfile']}")
        
        return status

    async def _generate_missing_dockerfiles(self, project_path: Path, schema: Dict[str, Any], dockerfile_status: Dict[str, Any]) -> List[str]:
        """
        Generar Dockerfiles faltantes
        """
        generated_files = []
        stack = schema.get("stack", {})
        
        # Generar Dockerfile de backend si falta
        if "backend" in dockerfile_status["missing"]:
            backend_framework = stack.get("backend", "fastapi")
            backend_dockerfile = await self._generate_python_dockerfile(
                project_path / "backend", 
                backend_framework
            )
            if backend_dockerfile:
                generated_files.append(backend_dockerfile)
                # CORRECCIÓN: Log sin emojis
                self.logger.info(f"[OK] Generado Dockerfile de backend: {backend_dockerfile}")
        
        # Generar Dockerfile de frontend si falta
        if "frontend" in dockerfile_status["missing"]:
            frontend_framework = stack.get("frontend", "nextjs")
            frontend_dockerfile = await self._generate_frontend_dockerfile_fallback(
                project_path / "frontend", 
                frontend_framework
            )
            if frontend_dockerfile:
                generated_files.append(frontend_dockerfile)
                # CORRECCIÓN: Log sin emojis
                self.logger.info(f"[OK] Generado Dockerfile de frontend: {frontend_dockerfile}")
        
        return generated_files

    async def _generate_frontend_dockerfile_fallback(self, output_path: Path, framework: str) -> Optional[str]:
        """
        Generar Dockerfile de frontend como fallback
        """
        try:
            template_map = {
                "nextjs": "frontend/nextjs/Dockerfile.j2",
                "react": "frontend/react/Dockerfile.j2",
                "vue": "frontend/vue/Dockerfile.j2",
            }
            
            template_name = template_map.get(framework)
            if not template_name:
                self.logger.warning(f"No hay template de Dockerfile para frontend framework: {framework}")
                return None
            
            # CORRECCIÓN: Variables completas para evitar errores de template
            template_vars = {
                "project_name": "frontend",
                "description": "Frontend application",
                "framework": framework,
                "node_version": "18",
                "port": 3000 if framework == "nextjs" else 80,
                "typescript": True,
                "state_management": "redux_toolkit",
                "styling": "tailwindcss",
                "ui_library": "tailwindcss",
            }
            
            content = self.template_engine.render_template(template_name, template_vars)
            
            output_path.mkdir(parents=True, exist_ok=True)
            dockerfile_path = output_path / "Dockerfile"
            dockerfile_path.write_text(content)
            
            return str(dockerfile_path)
            
        except Exception as e:
            self.logger.error(f"Error generando Dockerfile de frontend: {e}")
            return None

    # MÉTODO FALTANTE AÑADIDO: Esperado por tests
    async def _generate_python_dockerfile(self, output_path: Path, framework: str = "fastapi") -> Optional[str]:
        """
        NUEVO MÉTODO: Generar Dockerfile de backend Python (esperado por tests)
        """
        try:
            template_map = {
                "fastapi": "backend/fastapi/Dockerfile.j2",
                "django": "backend/django/Dockerfile.j2",
                "flask": "backend/flask/Dockerfile.j2",
            }
            
            template_name = template_map.get(framework, "backend/fastapi/Dockerfile.j2")
            
            # CORRECCIÓN: Variables completas para el template
            template_vars = {
                "project_name": "backend",
                "description": "Backend API application",
                "framework": framework,
                "python_version": "3.11",
                "port": 8000,
                "database_type": "postgresql",
                "entities": [],
                "version": "1.0.0"
            }
            
            try:
                content = self.template_engine.render_template(template_name, template_vars)
            except Exception as e:
                # Fallback Dockerfile si el template falla
                self.logger.warning(f"Template fallback para Python Dockerfile: {e}")
                content = f"""FROM python:3.11-slim

WORKDIR /app

# Instalar dependencias del sistema
RUN apt-get update && apt-get install -y \\
    gcc \\
    && rm -rf /var/lib/apt/lists/*

# Copiar requirements y instalar dependencias Python
COPY requirements.txt .
RUN pip install --no-cache-dir -r requirements.txt

# Copiar código fuente
COPY . .

# Exponer puerto
EXPOSE 8000

# Comando por defecto
CMD ["uvicorn", "app.main:app", "--host", "0.0.0.0", "--port", "8000"]
"""
            
            output_path.mkdir(parents=True, exist_ok=True)
            dockerfile_path = output_path / "Dockerfile"
            dockerfile_path.write_text(content)
            
            return str(dockerfile_path)
            
        except Exception as e:
            self.logger.error(f"Error generando Dockerfile de Python: {e}")
            return None

    # MÉTODO FALTANTE AÑADIDO: Esperado por tests
    async def _generate_github_pr_workflow(self, workflows_dir: Path, schema: Dict[str, Any]) -> str:
        """
        NUEVO MÉTODO: Generar workflow de GitHub PR (esperado por tests)
        """
        try:
            project_name = schema.get("project_name", "app")
            
            # CORRECCIÓN: Variables completas para el template
            template_vars = {
                "project_name": project_name,
                "description": schema.get("description", "Generated application"),
                "python_version": "3.11",
                "node_version": "18",
                "has_backend": True,
                "has_frontend": True,
            }
            
            try:
                content = self.template_engine.render_template(
                    "devops/github/pr.yml.j2",
                    template_vars
                )
            except Exception as e:
                # Fallback content si el template falla
                self.logger.warning(f"Template fallback para GitHub PR workflow: {e}")
                content = f"""name: Pull Request CI

on:
  pull_request:
    branches: [ main, develop ]

jobs:
  test:
    runs-on: ubuntu-latest
    
    steps:
    - uses: actions/checkout@v4
    
    - name: Set up Python
      uses: actions/setup-python@v4
      with:
        python-version: '3.11'
    
    - name: Set up Node.js
      uses: actions/setup-node@v4
      with:
        node-version: '18'
    
    - name: Install Python dependencies
      run: |
        cd backend
        pip install -r requirements.txt
    
    - name: Install Node.js dependencies
      run: |
        cd frontend
        npm install
    
    - name: Run Python tests
      run: |
        cd backend
        pytest
    
    - name: Run Node.js tests
      run: |
        cd frontend
        npm test
    
    - name: Build frontend
      run: |
        cd frontend
        npm run build
"""
            
            workflow_file = workflows_dir / "pr.yml"
            workflow_file.write_text(content)
            
            return str(workflow_file)
            
        except Exception as e:
            self.logger.error(f"Error generando GitHub PR workflow: {e}")
            # Crear archivo vacío para evitar errores
            workflow_file = workflows_dir / "pr.yml"
            workflow_file.write_text("# GitHub PR workflow placeholder")
            return str(workflow_file)

    async def _generate_docker_config(self, params: Dict[str, Any]) -> List[str]:
        """Generar configuración de Docker - MEJORADO"""
        # CORRECCIÓN: Log sin emojis
        self.logger.info("[DOCKER] Generando configuración de Docker")
        
        schema = params.get("schema", {})
        config = params.get("config")
        output_path = Path(params.get("output_path", "./"))
        dockerfile_status = params.get("dockerfile_status", {})

        generated_files = []
        stack = schema.get("stack", {})


        # Generate Dockerfiles based on stack
        backend_framework = stack.get("backend")
        if backend_framework:
            backend_path = output_path / "backend"
            dockerfile = await self._generate_python_dockerfile(backend_path, backend_framework)
            if dockerfile:
                generated_files.append(dockerfile)

        frontend_framework = stack.get("frontend")
        if frontend_framework:
            frontend_path = output_path / "frontend"
            if frontend_framework == "nextjs":
                dockerfile = await self._generate_nextjs_dockerfile(frontend_path)
            else:
                dockerfile = await self._generate_node_dockerfile(frontend_path, frontend_framework)
            if dockerfile:
                generated_files.append(dockerfile)


        # docker-compose.yml - MEJORADO con verificación
<<<<<<< HEAD
        compose_file = await self._generate_docker_compose(output_path, schema, config, dockerfile_status)
=======
        compose_file = await self._generate_docker_compose(output_path, schema, config)
>>>>>>> 09dc431b
        generated_files.append(compose_file)

        # .dockerignore files
        dockerignore_files = await self._generate_dockerignore_files(output_path, stack)
        generated_files.extend(dockerignore_files)

        return generated_files

    async def _generate_docker_compose(
        self,
        output_path: Path,
        schema: Dict[str, Any],
        config: DevOpsConfig,
<<<<<<< HEAD
        dockerfile_status: Dict[str, Any],
    ) -> str:
        """Wrapper para _generate_docker_compose_improved."""
=======
        dockerfile_status: Optional[Dict[str, Any]] = None,
    ) -> str:

        """Compatibilidad: delega en _generate_docker_compose_improved"""

        if dockerfile_status is None:
            dockerfile_status = await self._verify_project_dockerfiles(output_path, schema)
>>>>>>> 09dc431b
        return await self._generate_docker_compose_improved(
            output_path, schema, config, dockerfile_status
        )

    async def _generate_docker_compose_improved(
        self,
        output_path: Path,
        schema: Dict[str, Any],
        config: DevOpsConfig,
        dockerfile_status: Dict[str, Any]
    ) -> str:
        """
        MÉTODO MEJORADO: Generar docker-compose.yml con verificaciones y variables completas
        """
        stack = schema.get("stack", {})
        project_name = schema.get("project_name") or schema.get("name") or "genesis_app"
        
        # CORRECCIÓN: Variables completas para evitar errores de template
        template_vars = {
            "project_name": project_name,
            "description": schema.get("description", "Generated application"),
            "backend_framework": stack.get("backend", "fastapi"),
            "frontend_framework": stack.get("frontend", "nextjs"),
            "database_type": stack.get("database", "postgresql"),
            "redis_enabled": True,
            "monitoring_enabled": config.monitoring_enabled,
            "ssl_enabled": config.ssl_enabled,
            # Variables para control condicional
            "backend_dockerfile_exists": dockerfile_status.get("backend_dockerfile", False),
            "frontend_dockerfile_exists": dockerfile_status.get("frontend_dockerfile", False),
            "include_backend": stack.get("backend") and dockerfile_status.get("backend_dockerfile", False),
            "include_frontend": stack.get("frontend") and dockerfile_status.get("frontend_dockerfile", False),
            # NUEVAS VARIABLES para evitar errores
            "version": "1.0.0",
            "port": 8000,
            "entities": [],
            "typescript": True,
            "state_management": "redux_toolkit",
            "styling": "tailwindcss",
        }
        
        try:
            content = self.template_engine.render_template(
                "devops/docker-compose.yml.j2",
                template_vars
            )
        except Exception as e:
            # Fallback content si el template falla
            self.logger.warning(f"Template fallback para docker-compose.yml: {e}")
            content = f"""version: '3.8'

services:
  backend:
    build: ./backend
    ports:
      - "8000:8000"
    environment:
      - DATABASE_URL=postgresql://postgres:password@postgres:5432/{project_name}
    depends_on:
      - postgres
    volumes:
      - ./backend:/app
    
  frontend:
    build: ./frontend
    ports:
      - "3000:3000"
    environment:
      - NEXT_PUBLIC_API_URL=http://localhost:8000
    depends_on:
      - backend
    volumes:
      - ./frontend:/app

  postgres:
    image: postgres:15
    environment:
      - POSTGRES_DB={project_name}
      - POSTGRES_USER=postgres
      - POSTGRES_PASSWORD=password
    ports:
      - "5432:5432"
    volumes:
      - postgres_data:/var/lib/postgresql/data

  redis:
    image: redis:7-alpine
    ports:
      - "6379:6379"

volumes:
  postgres_data:
"""
        
        output_file = output_path / "docker-compose.yml"
        output_file.write_text(content)
        
        return str(output_file)

    # Handlers MCP - ACTUALIZADOS
    async def _handle_verify_dockerfiles(self, request) -> Dict[str, Any]:
        """Handler para verificar Dockerfiles"""
        return await self._verify_dockerfiles(request.data)

    async def _verify_dockerfiles(self, params: Dict[str, Any]) -> Dict[str, Any]:
        """Verificar estado de Dockerfiles"""
        project_path = Path(params.get("project_path", "./"))
        schema = params.get("schema", {})
        
        status = await self._verify_project_dockerfiles(project_path, schema)
        
        return {
            "verification_completed": True,
            "dockerfile_status": status,
            "recommendations": self._get_dockerfile_recommendations(status)
        }

    def _get_dockerfile_recommendations(self, dockerfile_status: Dict[str, Any]) -> List[str]:
        """Obtener recomendaciones sobre Dockerfiles"""
        recommendations = []
        
        if not dockerfile_status["all_present"]:
            recommendations.append("Algunos Dockerfiles están faltantes")
            
        if "backend" in dockerfile_status["missing"]:
            recommendations.append("Generar Dockerfile para backend: docker build -t backend ./backend")
            
        if "frontend" in dockerfile_status["missing"]:
            recommendations.append("Generar Dockerfile para frontend: docker build -t frontend ./frontend")
            
        if dockerfile_status["all_present"]:
            recommendations.append("Todos los Dockerfiles están presentes")
            recommendations.append("Ejecutar: docker-compose up -d")
        
        return recommendations

    def _extract_devops_config(self, params: Dict[str, Any]) -> DevOpsConfig:
        """Extraer configuración de DevOps"""
        return DevOpsConfig(
            ci_provider=CIProvider(params.get("ci_provider", "github_actions")),
            orchestrator=ContainerOrchestrator(params.get("orchestrator", "docker_compose")),
            cloud_provider=CloudProvider(params.get("cloud_provider")) if params.get("cloud_provider") else None,
            monitoring_enabled=params.get("monitoring", True),
            logging_enabled=params.get("logging", True),
            ssl_enabled=params.get("ssl", True),
            backup_enabled=params.get("backup", True),
            auto_scaling=params.get("auto_scaling", False)
        )

    # Handlers MCP originales
    async def _handle_setup_devops(self, request) -> Dict[str, Any]:
        """Handler para configuración completa de DevOps"""
        return await self._setup_complete_devops(request.params)
    
    async def _handle_generate_docker(self, request) -> Dict[str, Any]:
        """Handler para generación de Docker"""
        files = await self._generate_docker_config(request.params)
        return {"generated_files": files}
    
    async def _handle_setup_cicd(self, request) -> Dict[str, Any]:
        """Handler para configuración de CI/CD"""
        files = await self._setup_cicd_pipeline(request.params)
        return {"generated_files": files}
    
    async def _handle_generate_k8s(self, request) -> Dict[str, Any]:
        """Handler para generación de Kubernetes"""
        files = await self._generate_kubernetes_config(request.params)
        return {"generated_files": files}
    
    async def _handle_setup_monitoring(self, request) -> Dict[str, Any]:
        """Handler para configuración de monitoreo"""
        files = await self._setup_monitoring_stack(request.params)
        return {"generated_files": files}

    def _get_devops_next_steps(self, config: DevOpsConfig) -> List[str]:
        """Obtener siguientes pasos para DevOps"""
        steps = [
            "1. Revisar y ajustar configuraciones según el entorno",
            "2. Configurar variables de entorno y secretos",
            "3. Configurar registros de contenedores (Docker Hub, ECR, etc.)",
        ]
        
        if config.ci_provider == CIProvider.GITHUB_ACTIONS:
            steps.append("4. Configurar GitHub Secrets para CI/CD")
            steps.append("5. Habilitar GitHub Actions en el repositorio")
        
        if config.orchestrator == ContainerOrchestrator.KUBERNETES:
            steps.append("6. Configurar cluster de Kubernetes")
            steps.append("7. Instalar cert-manager para SSL automático")
        
        if config.monitoring_enabled:
            steps.append("8. Configurar alertas en Prometheus/Grafana")
        
        steps.extend([
            "9. Verificar que todos los Dockerfiles estén presentes",
            "10. Ejecutar despliegue inicial: docker-compose up -d",
            "11. Verificar health checks y monitoreo"
        ])
        
        return steps
    
    def _get_devops_commands(self, config: DevOpsConfig) -> Dict[str, str]:
        """Obtener comandos de DevOps"""
        commands = {
            "verify": "docker --version && docker-compose --version",
            "build": "docker-compose build",
            "dev": "docker-compose up -d",
            "logs": "docker-compose logs -f",
            "stop": "docker-compose down",
            "clean": "docker-compose down -v --rmi all"
        }
        
        if config.orchestrator == ContainerOrchestrator.KUBERNETES:
            commands.update({
                "k8s_apply": "kubectl apply -f k8s/",
                "k8s_status": "kubectl get pods,svc,ingress",
                "k8s_logs": "kubectl logs -f deployment/backend",
                "k8s_delete": "kubectl delete -f k8s/"
            })
        
        return commands

    async def _load_devops_templates(self):
        """Cargar templates de DevOps"""
        templates = self.template_engine.list_templates("devops/*")
        self.logger.debug(f"DevOps templates disponibles: {templates}")
        return templates

    async def _setup_cicd_pipeline(self, params: Dict[str, Any]) -> List[str]:
        """Configurar pipeline CI/CD"""
        # CORRECCIÓN: Log sin emojis
        self.logger.info("[TOOL] Configurando pipeline CI/CD")
        
        schema = params.get("schema", {})
        config = params.get("config")
        output_path = Path(params.get("output_path", "./"))
        
        generated_files = []
        
        if config.ci_provider == CIProvider.GITHUB_ACTIONS:
            # GitHub Actions workflows
            workflows_dir = output_path / ".github" / "workflows"
            workflows_dir.mkdir(parents=True, exist_ok=True)
            
            # CI workflow
            ci_workflow = await self._generate_github_ci_workflow(workflows_dir, schema)
            generated_files.append(ci_workflow)
            
            # CD workflow
            cd_workflow = await self._generate_github_cd_workflow(workflows_dir, schema, config)
            generated_files.append(cd_workflow)
            
            # MÉTODO CORREGIDO: PR workflow (esperado por tests)
            pr_workflow = await self._generate_github_pr_workflow(workflows_dir, schema)
            generated_files.append(pr_workflow)
        
        elif config.ci_provider == CIProvider.GITLAB_CI:
            # GitLab CI configuration
            gitlab_ci_file = await self._generate_gitlab_ci(output_path, schema, config)
            generated_files.append(gitlab_ci_file)
        
        return generated_files

    async def _generate_kubernetes_config(self, params: Dict[str, Any]) -> List[str]:
        """Generar configuración de Kubernetes"""
        # CORRECCIÓN: Log sin emojis
        self.logger.info("[K8S] Generando configuración de Kubernetes")
        
        schema = params.get("schema", {})
        config = params.get("config")
        output_path = Path(params.get("output_path", "./")) / "k8s"
        
        output_path.mkdir(parents=True, exist_ok=True)
        generated_files = []
        
        # Namespace
        namespace_file = await self._generate_k8s_namespace(output_path, schema)
        generated_files.append(namespace_file)
        
        # ConfigMaps
        configmap_file = await self._generate_k8s_configmaps(output_path, schema)
        generated_files.append(configmap_file)
        
        # Secrets
        secrets_file = await self._generate_k8s_secrets(output_path, schema)
        generated_files.append(secrets_file)
        
        # Backend deployment
        backend_deploy = await self._generate_k8s_backend_deployment(output_path, schema)
        generated_files.append(backend_deploy)
        
        # Frontend deployment
        frontend_deploy = await self._generate_k8s_frontend_deployment(output_path, schema)
        generated_files.append(frontend_deploy)
        
        # Database deployment
        db_deploy = await self._generate_k8s_database_deployment(output_path, schema)
        generated_files.append(db_deploy)
        
        # Services
        services_file = await self._generate_k8s_services(output_path, schema)
        generated_files.append(services_file)
        
        # Ingress
        ingress_file = await self._generate_k8s_ingress(output_path, schema, config)
        generated_files.append(ingress_file)
        
        return generated_files

    async def _setup_monitoring_stack(self, params: Dict[str, Any]) -> List[str]:
        """Configurar stack de monitoreo"""
        # CORRECCIÓN: Log sin emojis
        self.logger.info("[METRICS] Configurando monitoreo")
        
        config = params.get("config")
        output_path = Path(params.get("output_path", "./")) / "monitoring"
        
        output_path.mkdir(parents=True, exist_ok=True)
        generated_files = []
        
        # Prometheus configuration
        prometheus_config = await self._generate_prometheus_config(output_path)
        generated_files.append(prometheus_config)
        
        # Grafana dashboards
        grafana_dashboards = await self._generate_grafana_dashboards(output_path)
        generated_files.extend(grafana_dashboards)
        
        # Alertmanager config
        alertmanager_config = await self._generate_alertmanager_config(output_path)
        generated_files.append(alertmanager_config)
        
        # Docker compose for monitoring
        monitoring_compose = await self._generate_monitoring_compose(output_path)
        generated_files.append(monitoring_compose)
        
        return generated_files

    # Métodos auxiliares mejorados
    async def _generate_nginx_config(self, output_path: Path, config: DevOpsConfig, schema: Dict[str, Any]) -> List[str]:
        """Generar configuración de Nginx"""
        nginx_dir = output_path / "nginx"
        nginx_dir.mkdir(parents=True, exist_ok=True)
        
        generated_files = []
        
        # nginx.conf
        nginx_conf = nginx_dir / "nginx.conf"
        nginx_content = """user nginx;
worker_processes auto;
error_log /var/log/nginx/error.log warn;
pid /var/run/nginx.pid;

events {
    worker_connections 1024;
}

http {
    include /etc/nginx/mime.types;
    default_type application/octet-stream;
    
    log_format main '$remote_addr - $remote_user [$time_local] "$request" '
                    '$status $body_bytes_sent "$http_referer" '
                    '"$http_user_agent" "$http_x_forwarded_for"';
    
    access_log /var/log/nginx/access.log main;
    
    sendfile on;
    tcp_nopush on;
    tcp_nodelay on;
    keepalive_timeout 65;
    types_hash_max_size 2048;
    
    include /etc/nginx/conf.d/*.conf;
}"""
        nginx_conf.write_text(nginx_content)
        generated_files.append(str(nginx_conf))
        
        # site.conf
        site_conf = nginx_dir / "site.conf"
        project_name = schema.get("project_name", "app")
        site_content = f"""server {{
    listen 80;
    server_name localhost;
    
    location / {{
        proxy_pass http://frontend:3000;
        proxy_set_header Host $host;
        proxy_set_header X-Real-IP $remote_addr;
        proxy_set_header X-Forwarded-For $proxy_add_x_forwarded_for;
        proxy_set_header X-Forwarded-Proto $scheme;
    }}
    
    location /api/ {{
        proxy_pass http://backend:8000/;
        proxy_set_header Host $host;
        proxy_set_header X-Real-IP $remote_addr;
        proxy_set_header X-Forwarded-For $proxy_add_x_forwarded_for;
        proxy_set_header X-Forwarded-Proto $scheme;
    }}
}}"""
        site_conf.write_text(site_content)
        generated_files.append(str(site_conf))
        
        return generated_files

    async def _generate_deployment_scripts(self, output_path: Path, config: DevOpsConfig) -> List[str]:
        """Generar scripts de despliegue"""
        scripts_dir = output_path / "scripts"
        scripts_dir.mkdir(parents=True, exist_ok=True)
        
        generated_files = []
        
        # deploy.sh
        deploy_sh = scripts_dir / "deploy.sh"
        deploy_content = """#!/bin/bash

set -e

echo "Starting deployment..."

# Build and deploy with docker-compose
docker-compose down
docker-compose build --no-cache
docker-compose up -d

# Wait for services to be ready
echo "Waiting for services to start..."
sleep 30

# Health check
if curl -f http://localhost:8000/health > /dev/null 2>&1; then
    echo "Backend health check passed"
else
    echo "Backend health check failed"
    exit 1
fi

if curl -f http://localhost:3000 > /dev/null 2>&1; then
    echo "Frontend health check passed"
else
    echo "Frontend health check failed"
    exit 1
fi

echo "Deployment completed successfully!"
"""
        deploy_sh.write_text(deploy_content)
        deploy_sh.chmod(0o755)
        generated_files.append(str(deploy_sh))
        
        # rollback.sh
        rollback_sh = scripts_dir / "rollback.sh"
        rollback_content = """#!/bin/bash

set -e

echo "Starting rollback..."

# Stop current deployment
docker-compose down

# Restore from backup (implement your backup strategy)
echo "Implement backup restoration logic here"

echo "Rollback completed!"
"""
        rollback_sh.write_text(rollback_content)
        rollback_sh.chmod(0o755)
        generated_files.append(str(rollback_sh))
        
        return generated_files

    async def _generate_backup_scripts(self, output_path: Path, config: DevOpsConfig) -> List[str]:
        """Generar scripts de backup"""
        backup_dir = output_path / "backup"
        backup_dir.mkdir(parents=True, exist_ok=True)
        
        # backup.sh
        backup_sh = backup_dir / "backup.sh"
        backup_content = """#!/bin/bash

set -e

BACKUP_DIR="/tmp/backup/$(date +%Y%m%d_%H%M%S)"
mkdir -p $BACKUP_DIR

echo "Starting backup to $BACKUP_DIR"

# Database backup
docker-compose exec -T postgres pg_dump -U postgres postgres > $BACKUP_DIR/database.sql

# Application files backup
tar -czf $BACKUP_DIR/app_files.tar.gz .

echo "Backup completed: $BACKUP_DIR"
"""
        backup_sh.write_text(backup_content)
        backup_sh.chmod(0o755)
        
        return [str(backup_sh)]

    async def _generate_security_config(self, output_path: Path, config: DevOpsConfig) -> List[str]:
        """Generar configuración de seguridad"""
        security_dir = output_path / "security"
        security_dir.mkdir(parents=True, exist_ok=True)
        
        # .env.example
        env_example = output_path / ".env.example"
        env_content = """# Database
DATABASE_URL=postgresql://postgres:password@postgres:5432/app

# Security
SECRET_KEY=change-this-secret-key
JWT_SECRET_KEY=change-this-jwt-secret

# External APIs
# Add your API keys here
"""
        env_example.write_text(env_content)
        
        return [str(env_example)]

    async def _generate_dockerignore_files(self, output_path: Path, stack: Dict[str, str]) -> List[str]:
        """Generar archivos .dockerignore"""
        files = []

        if stack.get("backend"):
            backend_ignore = output_path / "backend" / ".dockerignore"
            backend_ignore.parent.mkdir(parents=True, exist_ok=True)
            backend_content = """__pycache__
*.pyc
*.pyo
*.pyd
.env
.env.local
.pytest_cache
.coverage
htmlcov/
.tox/
.cache
nosetests.xml
coverage.xml
*.cover
.git
.svn
"""
            backend_ignore.write_text(backend_content)
            files.append(str(backend_ignore))

        if stack.get("frontend"):
            frontend_ignore = output_path / "frontend" / ".dockerignore"
            frontend_ignore.parent.mkdir(parents=True, exist_ok=True)
            frontend_content = """node_modules
.next
.env
.env.local
.env.development.local
.env.test.local
.env.production.local
npm-debug.log*
yarn-debug.log*
yarn-error.log*
.git
.svn
"""
            frontend_ignore.write_text(frontend_content)
            files.append(str(frontend_ignore))

        return files

    # Métodos auxiliares K8s (implementación mejorada)
    async def _generate_k8s_namespace(self, output_path: Path, schema: Dict[str, Any]) -> str:
        project_name = schema.get("project_name", "app")
        content = f"""apiVersion: v1
kind: Namespace
metadata:
  name: {project_name}
  labels:
    name: {project_name}
"""
        file = output_path / "namespace.yaml"
        file.write_text(content)
        return str(file)

    async def _generate_k8s_configmaps(self, output_path: Path, schema: Dict[str, Any]) -> str:
        project_name = schema.get("project_name", "app")
        content = f"""apiVersion: v1
kind: ConfigMap
metadata:
  name: {project_name}-config
  namespace: {project_name}
data:
  DATABASE_HOST: postgres
  DATABASE_PORT: "5432"
  DATABASE_NAME: {project_name}
  REDIS_HOST: redis
  REDIS_PORT: "6379"
"""
        file = output_path / "configmap.yaml"
        file.write_text(content)
        return str(file)

    async def _generate_k8s_secrets(self, output_path: Path, schema: Dict[str, Any]) -> str:
        project_name = schema.get("project_name", "app")
        content = f"""apiVersion: v1
kind: Secret
metadata:
  name: {project_name}-secret
  namespace: {project_name}
type: Opaque
stringData:
  DATABASE_PASSWORD: changeme
  SECRET_KEY: change-this-secret-key
  JWT_SECRET_KEY: change-this-jwt-secret
"""
        file = output_path / "secret.yaml"
        file.write_text(content)
        return str(file)

    async def _generate_k8s_backend_deployment(self, output_path: Path, schema: Dict[str, Any]) -> str:
        project_name = schema.get("project_name", "app")
        content = f"""apiVersion: apps/v1
kind: Deployment
metadata:
  name: {project_name}-backend
  namespace: {project_name}
spec:
  replicas: 2
  selector:
    matchLabels:
      app: {project_name}-backend
  template:
    metadata:
      labels:
        app: {project_name}-backend
    spec:
      containers:
      - name: backend
        image: {project_name}-backend:latest
        ports:
        - containerPort: 8000
        env:
        - name: DATABASE_PASSWORD
          valueFrom:
            secretKeyRef:
              name: {project_name}-secret
              key: DATABASE_PASSWORD
        envFrom:
        - configMapRef:
            name: {project_name}-config
        - secretRef:
            name: {project_name}-secret
        livenessProbe:
          httpGet:
            path: /health
            port: 8000
          initialDelaySeconds: 30
          periodSeconds: 10
        readinessProbe:
          httpGet:
            path: /health
            port: 8000
          initialDelaySeconds: 5
          periodSeconds: 5
"""
        file = output_path / "backend-deployment.yaml"
        file.write_text(content)
        return str(file)

    async def _generate_k8s_frontend_deployment(self, output_path: Path, schema: Dict[str, Any]) -> str:
        project_name = schema.get("project_name", "app")
        content = f"""apiVersion: apps/v1
kind: Deployment
metadata:
  name: {project_name}-frontend
  namespace: {project_name}
spec:
  replicas: 2
  selector:
    matchLabels:
      app: {project_name}-frontend
  template:
    metadata:
      labels:
        app: {project_name}-frontend
    spec:
      containers:
      - name: frontend
        image: {project_name}-frontend:latest
        ports:
        - containerPort: 3000
        env:
        - name: NEXT_PUBLIC_API_URL
          value: "http://{project_name}-backend:8000"
        livenessProbe:
          httpGet:
            path: /
            port: 3000
          initialDelaySeconds: 30
          periodSeconds: 10
        readinessProbe:
          httpGet:
            path: /
            port: 3000
          initialDelaySeconds: 5
          periodSeconds: 5
"""
        file = output_path / "frontend-deployment.yaml"
        file.write_text(content)
        return str(file)

    async def _generate_k8s_database_deployment(self, output_path: Path, schema: Dict[str, Any]) -> str:
        project_name = schema.get("project_name", "app")
        content = f"""apiVersion: apps/v1
kind: StatefulSet
metadata:
  name: postgres
  namespace: {project_name}
spec:
  serviceName: postgres
  replicas: 1
  selector:
    matchLabels:
      app: postgres
  template:
    metadata:
      labels:
        app: postgres
    spec:
      containers:
      - name: postgres
        image: postgres:15
        ports:
        - containerPort: 5432
        env:
        - name: POSTGRES_DB
          value: {project_name}
        - name: POSTGRES_USER
          value: postgres
        - name: POSTGRES_PASSWORD
          valueFrom:
            secretKeyRef:
              name: {project_name}-secret
              key: DATABASE_PASSWORD
        volumeMounts:
        - name: postgres-storage
          mountPath: /var/lib/postgresql/data
  volumeClaimTemplates:
  - metadata:
      name: postgres-storage
    spec:
      accessModes: ["ReadWriteOnce"]
      resources:
        requests:
          storage: 5Gi
"""
        file = output_path / "database-statefulset.yaml"
        file.write_text(content)
        return str(file)

    async def _generate_k8s_services(self, output_path: Path, schema: Dict[str, Any]) -> str:
        project_name = schema.get("project_name", "app")
        content = f"""apiVersion: v1
kind: Service
metadata:
  name: {project_name}-backend
  namespace: {project_name}
spec:
  selector:
    app: {project_name}-backend
  ports:
  - port: 8000
    targetPort: 8000
  type: ClusterIP

---
apiVersion: v1
kind: Service
metadata:
  name: {project_name}-frontend
  namespace: {project_name}
spec:
  selector:
    app: {project_name}-frontend
  ports:
  - port: 80
    targetPort: 3000
  type: ClusterIP

---
apiVersion: v1
kind: Service
metadata:
  name: postgres
  namespace: {project_name}
spec:
  selector:
    app: postgres
  ports:
  - port: 5432
    targetPort: 5432
  type: ClusterIP
"""
        file = output_path / "services.yaml"
        file.write_text(content)
        return str(file)

    async def _generate_k8s_ingress(self, output_path: Path, schema: Dict[str, Any], config: DevOpsConfig) -> str:
        project_name = schema.get("project_name", "app")
        content = f"""apiVersion: networking.k8s.io/v1
kind: Ingress
metadata:
  name: {project_name}-ingress
  namespace: {project_name}
  annotations:
    nginx.ingress.kubernetes.io/rewrite-target: /
spec:
  rules:
  - host: {project_name}.local
    http:
      paths:
      - path: /api
        pathType: Prefix
        backend:
          service:
            name: {project_name}-backend
            port:
              number: 8000
      - path: /
        pathType: Prefix
        backend:
          service:
            name: {project_name}-frontend
            port:
              number: 80
"""
        file = output_path / "ingress.yaml"
        file.write_text(content)
        return str(file)

    # Métodos auxiliares CI/CD mejorados
    async def _generate_github_ci_workflow(self, workflows_dir: Path, schema: Dict[str, Any]) -> str:
        project_name = schema.get("project_name", "app")
        
        # CORRECCIÓN: Variables completas para evitar errores de template
        template_vars = {
            "project_name": project_name,
            "description": schema.get("description", "Generated application"),
            "python_version": "3.11",
            "node_version": "18",
            "has_backend": True,
            "has_frontend": True,
        }
        
        try:
            content = self.template_engine.render_template(
                "devops/github/ci.yml.j2",
                template_vars
            )
        except Exception as e:
            # Fallback content si el template falla
            self.logger.warning(f"Template fallback para GitHub CI workflow: {e}")
            content = f"""name: CI

on:
  push:
    branches: [ main, develop ]
  pull_request:
    branches: [ main, develop ]

jobs:
  test:
    runs-on: ubuntu-latest
    
    services:
      postgres:
        image: postgres:15
        env:
          POSTGRES_PASSWORD: postgres
          POSTGRES_DB: test_{project_name}
        options: >-
          --health-cmd pg_isready
          --health-interval 10s
          --health-timeout 5s
          --health-retries 5
    
    steps:
    - uses: actions/checkout@v4
    
    - name: Set up Python 3.11
      uses: actions/setup-python@v4
      with:
        python-version: '3.11'
    
    - name: Set up Node.js 18
      uses: actions/setup-node@v4
      with:
        node-version: '18'
    
    - name: Install Python dependencies
      run: |
        cd backend
        python -m pip install --upgrade pip
        pip install -r requirements.txt
    
    - name: Install Node.js dependencies
      run: |
        cd frontend
        npm ci
    
    - name: Run Python tests
      run: |
        cd backend
        pytest
      env:
        DATABASE_URL: postgresql://postgres:postgres@localhost:5432/test_{project_name}
    
    - name: Run Node.js tests
      run: |
        cd frontend
        npm test -- --passWithNoTests
    
    - name: Build frontend
      run: |
        cd frontend
        npm run build
"""
        
        workflow = workflows_dir / "ci.yml"
        workflow.write_text(content)
        return str(workflow)

    async def _generate_github_cd_workflow(self, workflows_dir: Path, schema: Dict[str, Any], config: DevOpsConfig) -> str:
        project_name = schema.get("project_name", "app")
        content = f"""name: Deploy

on:
  push:
    branches: [ main ]

jobs:
  deploy:
    runs-on: ubuntu-latest
    if: github.ref == 'refs/heads/main'
    
    steps:
    - uses: actions/checkout@v4
    
    - name: Build and Deploy
      run: |
        echo "Building {project_name}..."
        docker-compose build
        echo "Deployment would happen here"
        # Add your deployment logic here
"""
        workflow = workflows_dir / "deploy.yml"
        workflow.write_text(content)
        return str(workflow)

    async def _generate_gitlab_ci(self, output_path: Path, schema: Dict[str, Any], config: DevOpsConfig) -> str:
        project_name = schema.get("project_name", "app")
        content = f"""stages:
  - test
  - build
  - deploy

variables:
  POSTGRES_DB: test_{project_name}
  POSTGRES_USER: postgres
  POSTGRES_PASSWORD: postgres
  POSTGRES_HOST_AUTH_METHOD: trust

services:
  - postgres:15

before_script:
  - apt-get update -qq && apt-get install -y -qq git curl

test_backend:
  stage: test
  image: python:3.11
  script:
    - cd backend
    - pip install -r requirements.txt
    - pytest
  variables:
    DATABASE_URL: postgresql://postgres:postgres@postgres:5432/test_{project_name}

test_frontend:
  stage: test
  image: node:18
  script:
    - cd frontend
    - npm ci
    - npm test -- --passWithNoTests
    - npm run build

deploy:
  stage: deploy
  script:
    - echo "Deploying {project_name}"
    - docker-compose build
    - docker-compose up -d
  only:
    - main
"""
        gitlab_ci = output_path / ".gitlab-ci.yml"
        gitlab_ci.write_text(content)
        return str(gitlab_ci)

    # Métodos auxiliares de monitoreo mejorados
    async def _generate_prometheus_config(self, output_path: Path) -> str:
        content = """global:
  scrape_interval: 15s
  evaluation_interval: 15s

rule_files:
  # - "first_rules.yml"
  # - "second_rules.yml"

scrape_configs:
  - job_name: 'prometheus'
    static_configs:
      - targets: ['localhost:9090']

  - job_name: 'backend'
    static_configs:
      - targets: ['backend:8000']
    metrics_path: '/metrics'
    scrape_interval: 30s

  - job_name: 'frontend'
    static_configs:
      - targets: ['frontend:3000']
    metrics_path: '/metrics'
    scrape_interval: 30s

  - job_name: 'postgres'
    static_configs:
      - targets: ['postgres-exporter:9187']
"""
        file = output_path / "prometheus.yml"
        file.write_text(content)
        return str(file)

    async def _generate_grafana_dashboards(self, output_path: Path) -> List[str]:
        dashboards_dir = output_path / "grafana"
        dashboards_dir.mkdir(parents=True, exist_ok=True)
        
        dashboard_content = """{
  "dashboard": {
    "id": null,
    "title": "Application Overview",
    "tags": ["generated"],
    "timezone": "browser",
    "panels": [
      {
        "id": 1,
        "title": "HTTP Requests",
        "type": "graph",
        "targets": [
          {
            "expr": "rate(http_requests_total[5m])",
            "legendFormat": "{{method}} {{status}}"
          }
        ]
      }
    ],
    "time": {
      "from": "now-1h",
      "to": "now"
    },
    "refresh": "30s"
  }
}"""
        
        dashboard = dashboards_dir / "sample.json"
        dashboard.write_text(dashboard_content)
        return [str(dashboard)]

    async def _generate_alertmanager_config(self, output_path: Path) -> str:
        content = """global:
  smtp_smarthost: 'localhost:587'
  smtp_from: 'alerts@example.com'

route:
  group_by: ['alertname']
  group_wait: 10s
  group_interval: 10s
  repeat_interval: 1h
  receiver: 'web.hook'

receivers:
- name: 'web.hook'
  email_configs:
  - to: 'admin@example.com'
    subject: 'Alert: {{ .GroupLabels.alertname }}'
    body: |
      {{ range .Alerts }}
      Alert: {{ .Annotations.summary }}
      Description: {{ .Annotations.description }}
      {{ end }}

inhibit_rules:
  - source_match:
      severity: 'critical'
    target_match:
      severity: 'warning'
    equal: ['alertname', 'dev', 'instance']
"""
        file = output_path / "alertmanager.yml"
        file.write_text(content)
        return str(file)

    async def _generate_monitoring_compose(self, output_path: Path) -> str:
        content = """version: '3.8'

services:
  prometheus:
    image: prom/prometheus:latest
    container_name: prometheus
    ports:
      - '9090:9090'
    volumes:
      - ./prometheus.yml:/etc/prometheus/prometheus.yml
    command:
      - '--config.file=/etc/prometheus/prometheus.yml'
      - '--storage.tsdb.path=/prometheus'
      - '--web.console.libraries=/etc/prometheus/console_libraries'
      - '--web.console.templates=/etc/prometheus/consoles'
      - '--web.enable-lifecycle'

  grafana:
    image: grafana/grafana:latest
    container_name: grafana
    ports:
      - '3001:3000'
    environment:
      - GF_SECURITY_ADMIN_PASSWORD=admin
    volumes:
      - grafana-storage:/var/lib/grafana
      - ./grafana:/etc/grafana/provisioning/dashboards

  alertmanager:
    image: prom/alertmanager:latest
    container_name: alertmanager
    ports:
      - '9093:9093'
    volumes:
      - ./alertmanager.yml:/etc/alertmanager/alertmanager.yml

volumes:
  grafana-storage:
"""
        file = output_path / "docker-compose.yml"
        file.write_text(content)
        return str(file)

    # MÉTODOS FALTANTES CORREGIDOS: Los que esperan los tests
    async def _generate_node_dockerfile(self, output_path: Path, framework: str = "nextjs") -> str:
        """MÉTODO FALTANTE: Generar Dockerfile de Node.js (esperado por tests)"""
        return await self._generate_frontend_dockerfile_fallback(output_path, framework) or str(output_path / "Dockerfile")

    async def _generate_nextjs_dockerfile(self, output_path: Path, *args, **kwargs) -> str:
        """MÉTODO FALTANTE: Generar Dockerfile de Next.js (esperado por tests)"""
        return await self._generate_frontend_dockerfile_fallback(output_path, "nextjs") or str(output_path / "Dockerfile")<|MERGE_RESOLUTION|>--- conflicted
+++ resolved
@@ -510,11 +510,9 @@
 
 
         # docker-compose.yml - MEJORADO con verificación
-<<<<<<< HEAD
+
         compose_file = await self._generate_docker_compose(output_path, schema, config, dockerfile_status)
-=======
-        compose_file = await self._generate_docker_compose(output_path, schema, config)
->>>>>>> 09dc431b
+
         generated_files.append(compose_file)
 
         # .dockerignore files
@@ -528,19 +526,11 @@
         output_path: Path,
         schema: Dict[str, Any],
         config: DevOpsConfig,
-<<<<<<< HEAD
+
         dockerfile_status: Dict[str, Any],
     ) -> str:
         """Wrapper para _generate_docker_compose_improved."""
-=======
-        dockerfile_status: Optional[Dict[str, Any]] = None,
-    ) -> str:
-
-        """Compatibilidad: delega en _generate_docker_compose_improved"""
-
-        if dockerfile_status is None:
-            dockerfile_status = await self._verify_project_dockerfiles(output_path, schema)
->>>>>>> 09dc431b
+
         return await self._generate_docker_compose_improved(
             output_path, schema, config, dockerfile_status
         )
