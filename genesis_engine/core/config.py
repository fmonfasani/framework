--- conflicted
+++ resolved
@@ -370,8 +370,4 @@
     return config
 
 # Configuración por defecto al importar el módulo
-<<<<<<< HEAD
-=======
-
->>>>>>> 8493aafc
 if _config_instance is None:    _config_instance = load_user_config()