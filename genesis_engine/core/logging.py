<<<<<<< HEAD
"""
Módulo de logging para Genesis Engine - CORREGIDO

Proporciona funciones centralizadas para configuración de logging
SIN imports circulares
"""

=======
>>>>>>> f44ff859
import logging
from typing import Optional

def get_logger(name: str = "genesis_engine") -> logging.Logger:
    """
    Obtener logger configurado para Genesis Engine
    
    Args:
        name: Nombre del logger
    
    Returns:
        Logger configurado
    """
    # Configurar logging básico si no está configurado
    if not logging.getLogger().handlers:
        setup_basic_logging()
    
    return logging.getLogger(name)

def setup_basic_logging(level: str = "INFO"):
    """Configurar logging básico"""
    try:
        from rich.logging import RichHandler
        from rich.console import Console
        
        # Usar Rich handler si está disponible
        handler = RichHandler(
            console=Console(),
            show_time=True,
            show_path=False,
            rich_tracebacks=True
        )
        format_str = "%(message)s"
        
    except ImportError:
        # Fallback a handler estándar
        handler = logging.StreamHandler()
        format_str = "%(asctime)s - %(name)s - %(levelname)s - %(message)s"
    
    # Limpiar handlers existentes para evitar duplicados
    root_logger = logging.getLogger()
    for existing_handler in root_logger.handlers[:]:
        root_logger.removeHandler(existing_handler)
    
    # Configurar nuevo handler
    log_level = getattr(logging, level.upper(), logging.INFO)
    handler.setLevel(log_level)
    handler.setFormatter(logging.Formatter(format_str))
    
    # Configurar logger raíz
    root_logger.setLevel(log_level)
    root_logger.addHandler(handler)

def setup_logging(level: str = "INFO", enable_rich: bool = True) -> logging.Logger:
    """
    Configurar logging para Genesis Engine con más opciones
    
    Args:
        level: Nivel de logging (DEBUG, INFO, WARNING, ERROR, CRITICAL)
        enable_rich: Habilitar Rich logging si está disponible
    
    Returns:
        Logger configurado
    """
    log_level = getattr(logging, level.upper(), logging.INFO)
    
    # Limpiar handlers existentes
    root_logger = logging.getLogger()
    for handler in root_logger.handlers[:]:
        root_logger.removeHandler(handler)
    
    # Configurar handler apropiado
    if enable_rich:
        try:
            from rich.logging import RichHandler
            from rich.console import Console
            
            handler = RichHandler(
                console=Console(),
                show_time=True,
                show_path=False,
                rich_tracebacks=True
            )
            format_str = "%(message)s"
        except ImportError:
            handler = logging.StreamHandler()
            format_str = "%(asctime)s - %(name)s - %(levelname)s - %(message)s"
    else:
        handler = logging.StreamHandler()
        format_str = "%(asctime)s - %(name)s - %(levelname)s - %(message)s"
    
    handler.setLevel(log_level)
    handler.setFormatter(logging.Formatter(format_str))
    
    # Configurar logger raíz
    root_logger.setLevel(log_level)
    root_logger.addHandler(handler)
    
    # Configurar logger específico de Genesis
    genesis_logger = logging.getLogger("genesis_engine")
    genesis_logger.setLevel(log_level)
    
    return genesis_logger

# Configurar logging básico al importar el módulo
setup_basic_logging()   <|MERGE_RESOLUTION|>--- conflicted
+++ resolved
@@ -1,13 +1,4 @@
-<<<<<<< HEAD
-"""
-Módulo de logging para Genesis Engine - CORREGIDO
 
-Proporciona funciones centralizadas para configuración de logging
-SIN imports circulares
-"""
-
-=======
->>>>>>> f44ff859
 import logging
 from typing import Optional
 
