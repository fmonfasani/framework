from __future__ import annotations
"""Base classes and dataclasses for Genesis agents used by the MCP protocol."""

from dataclasses import dataclass, field
from typing import Any, Callable, Dict, Optional
import asyncio
import uuid

from genesis_engine.mcp.message_types import MCPRequest
from genesis_engine.agents.base_agent import BaseAgent

@dataclass
class AgentTask:
    """Representation of a task assigned to an agent."""
    id: str
    name: str
    description: str = ""
    params: Dict[str, Any] = field(default_factory=dict)
    priority: int = 0

@dataclass
class TaskResult:
    """Result returned by an agent after executing a task."""
    task_id: str
    success: bool
    result: Optional[Dict[str, Any]] = None
    error: Optional[str] = None

class GenesisAgent(BaseAgent):
    """Base class for all Genesis Engine agents."""

    def __init__(self, agent_id: str, name: str, agent_type: str, version: str = "1.0.0"):
        super().__init__(name=name, version=version)
        self.agent_id = agent_id or f"{agent_type}_{uuid.uuid4().hex[:8]}"
        self.agent_type = agent_type
        self.handlers: Dict[str, Callable] = {}
        self.metadata: Dict[str, Any] = {}

    async def start(self):
        """Initialize the agent."""
        self.status = "running"

    async def stop(self):
        """Stop the agent."""
        self.status = "stopped"

    def add_capability(self, capability: str):
        if capability not in self.capabilities:
            self.capabilities.append(capability)
<<<<<<< HEAD
=======
    def get_capabilities(self) -> list:
        """Retornar capacidades del agente"""
        return list(self.capabilities)

>>>>>>> 632b6b67

    def register_handler(self, action: str, handler: Callable):
        self.handlers[action] = handler

    def set_metadata(self, key: str, value: Any):
        self.metadata[key] = value

    def get_metadata(self, key: str, default: Any = None) -> Any:
        return self.metadata.get(key, default)

    def get_capabilities(self) -> list:
        return list(self.capabilities)

    async def handle_request(self, request: MCPRequest) -> Dict[str, Any]:
<<<<<<< HEAD
=======
        """Dispatch a request to a registered handler."""
>>>>>>> 632b6b67
        handler = self.handlers.get(request.action)
        if not handler:
            raise ValueError(f"Handler not found for action '{request.action}'")

<<<<<<< HEAD
        result = handler(request.data)
        if asyncio.iscoroutine(result):
            return await result
=======
        if asyncio.iscoroutinefunction(handler):
            return await handler(request.data)

        result = handler(request.data)
        if asyncio.iscoroutine(result):
            # In case the handler returned a coroutine instead of being
            # declared as async, await it using the current loop
            return await result

>>>>>>> 632b6b67
        return result<|MERGE_RESOLUTION|>--- conflicted
+++ resolved
@@ -47,14 +47,11 @@
     def add_capability(self, capability: str):
         if capability not in self.capabilities:
             self.capabilities.append(capability)
-<<<<<<< HEAD
-=======
+
     def get_capabilities(self) -> list:
         """Retornar capacidades del agente"""
         return list(self.capabilities)
-
->>>>>>> 632b6b67
-
+      
     def register_handler(self, action: str, handler: Callable):
         self.handlers[action] = handler
 
@@ -68,19 +65,14 @@
         return list(self.capabilities)
 
     async def handle_request(self, request: MCPRequest) -> Dict[str, Any]:
-<<<<<<< HEAD
-=======
+
         """Dispatch a request to a registered handler."""
->>>>>>> 632b6b67
+
         handler = self.handlers.get(request.action)
         if not handler:
             raise ValueError(f"Handler not found for action '{request.action}'")
 
-<<<<<<< HEAD
-        result = handler(request.data)
-        if asyncio.iscoroutine(result):
-            return await result
-=======
+
         if asyncio.iscoroutinefunction(handler):
             return await handler(request.data)
 
@@ -90,5 +82,5 @@
             # declared as async, await it using the current loop
             return await result
 
->>>>>>> 632b6b67
+
         return result