# genesis_engine/mcp/agent_base.py
"""
Clase base corregida para todos los agentes de Genesis Engine
Implementa los handlers necesarios para comunicación MCP
"""
from abc import ABC, abstractmethod
from typing import Dict, Any, Optional, Callable, Union
import uuid
import asyncio
import logging
from datetime import datetime
from dataclasses import dataclass, field
from enum import Enum

logger = logging.getLogger(__name__)


class TaskStatus(Enum):
    """Estados de las tareas"""
    PENDING = "pending"
    RUNNING = "running"
    COMPLETED = "completed"
    FAILED = "failed"
    CANCELLED = "cancelled"


@dataclass
class AgentTask:
    """Representa una tarea para un agente"""
    id: str = field(default_factory=lambda: str(uuid.uuid4()))
    name: str = ""
    description: str = ""
    params: Dict[str, Any] = field(default_factory=dict)
    priority: int = 2  # 1=alta, 2=media, 3=baja
    status: TaskStatus = TaskStatus.PENDING
    created_at: datetime = field(default_factory=datetime.utcnow)
    started_at: Optional[datetime] = None
    completed_at: Optional[datetime] = None
    
    def start(self):
        """Marcar tarea como iniciada"""
        self.status = TaskStatus.RUNNING
        self.started_at = datetime.utcnow()
    
    def complete(self):
        """Marcar tarea como completada"""
        self.status = TaskStatus.COMPLETED
        self.completed_at = datetime.utcnow()
    
    def fail(self):
        """Marcar tarea como fallida"""
        self.status = TaskStatus.FAILED
        self.completed_at = datetime.utcnow()


@dataclass
class TaskResult:
    """Resultado de la ejecución de una tarea"""
    task_id: str
    success: bool
    result: Optional[Any] = None
    error: Optional[str] = None
    execution_time: Optional[float] = None
    metadata: Dict[str, Any] = field(default_factory=dict)
    
    def to_dict(self) -> Dict[str, Any]:
        """Convertir resultado a diccionario"""
        return {
            "task_id": self.task_id,
            "success": self.success,
            "result": self.result,
            "error": self.error,
            "execution_time": self.execution_time,
            "metadata": self.metadata
        }


class GenesisAgent(ABC):
    """
    Clase base para todos los agentes de Genesis Engine
    Implementa protocolo MCP y handlers básicos
    """
    
    def __init__(self, agent_id: str, name: str, agent_type: str = "generic"):
        self.agent_id = agent_id
        self.name = name
        self.agent_type = agent_type
        self.status = "initialized"
        self.capabilities = []
        self.handlers: Dict[str, Callable] = {}
        self.version = "1.0.0"
        self.logger = logging.getLogger(f"agent.{self.agent_id}")
        self.metadata: Dict[str, Any] = {}
        
        # Registrar handlers básicos requeridos por MCP
        self._register_core_handlers()
    
    def _register_core_handlers(self):
        """Registrar handlers básicos requeridos"""
        self.register_handler("task.execute", self._handle_task_execute)
        self.register_handler("ping", self._handle_ping)
        self.register_handler("status", self._handle_status)
        self.register_handler("capabilities", self._handle_capabilities)
        self.register_handler("health", self._handle_health)
    
    def register_handler(self, action: str, handler: Callable):
        """Registrar handler para una acción específica"""
        self.handlers[action] = handler
        self.logger.debug(f"Registrado handler para acción: {action}")
    
    async def handle_request(self, request) -> Dict[str, Any]:
        """
        Punto de entrada principal para manejar solicitudes MCP
        Esta es la función que el protocolo MCP llama
        """
        try:
            action = getattr(request, 'action', None)
            if not action:
                raise ValueError("Request sin action especificada")
            
            self.logger.debug(f"Manejando request: {action}")
            
            if action not in self.handlers:
                available_actions = list(self.handlers.keys())
                raise ValueError(
                    f"Handler not found for action '{action}'. "
                    f"Available actions: {available_actions}"
                )
            
            handler = self.handlers[action]
            
            # Ejecutar handler (puede ser async o sync)
            if asyncio.iscoroutinefunction(handler):
                result = await handler(request)
            else:
                result = handler(request)
            
            return result
            
        except Exception as e:
            self.logger.error(f"Error manejando request {action}: {str(e)}")
            return {
                "success": False,
                "error": str(e),
                "agent_id": self.agent_id
            }
    
    async def _handle_task_execute(self, request) -> Dict[str, Any]:
        """
        Handler para task.execute - El más importante
        Este es el handler que está fallando actualmente
        """
        try:
            # Extraer datos del request
            data = getattr(request, 'data', {})
            
            # Crear tarea
            task = AgentTask(
                id=data.get("task_id", str(uuid.uuid4())),
                name=data.get("name", "unknown_task"),
                description=data.get("description", ""),
                params=data.get("params", {}),
                priority=data.get("priority", 2)
            )
            
            self.logger.info(f"Ejecutando tarea: {task.name} (ID: {task.id})")
            
            # Marcar como iniciada
            task.start()
            
            start_time = datetime.utcnow()
            
            # Ejecutar la tarea específica
            result = await self.execute_task(task)
            
            end_time = datetime.utcnow()
            execution_time = (end_time - start_time).total_seconds()
            
            # Procesar resultado
            if isinstance(result, TaskResult):
                task_result = result
                task_result.execution_time = execution_time
            else:
                # Si no es TaskResult, crear uno
                task_result = TaskResult(
                    task_id=task.id,
                    success=True,
                    result=result,
                    execution_time=execution_time
                )
            
            # Marcar tarea como completada o fallida
            if task_result.success:
                task.complete()
                self.logger.info(f"Tarea {task.name} completada exitosamente")
            else:
                task.fail()
                self.logger.error(f"Tarea {task.name} falló: {task_result.error}")
            
            return task_result.to_dict()
            
        except Exception as e:
            self.logger.error(f"Error ejecutando task.execute: {str(e)}")
            return {
                "task_id": data.get("task_id", "unknown"),
                "success": False,
                "error": str(e),
                "execution_time": None
            }
    
    async def _handle_ping(self, request) -> Dict[str, Any]:
        """Handler para ping - verificar que el agente está vivo"""
        return {
            "success": True,
            "agent_id": self.agent_id,
            "name": self.name,
            "status": self.status,
            "timestamp": datetime.utcnow().isoformat(),
            "pong": True
        }
    
    async def _handle_status(self, request) -> Dict[str, Any]:
        """Handler para status - obtener estado del agente"""
        return {
            "success": True,
            "agent_id": self.agent_id,
            "name": self.name,
            "type": self.agent_type,
            "status": self.status,
            "capabilities": self.capabilities,
            "version": self.version,
            "handlers": list(self.handlers.keys())
        }
    
    async def _handle_capabilities(self, request) -> Dict[str, Any]:
        """Handler para capabilities - listar capacidades del agente"""
        return {
            "success": True,
            "agent_id": self.agent_id,
            "capabilities": self.capabilities,
            "handlers": list(self.handlers.keys())
        }
    
    async def _handle_health(self, request) -> Dict[str, Any]:
        """Handler para health - verificar salud del agente"""
        return {
            "success": True,
            "agent_id": self.agent_id,
            "healthy": self.status == "running",
            "status": self.status,
            "uptime": getattr(self, '_start_time', None)
        }
    
    @abstractmethod
    async def execute_task(self, task: AgentTask) -> Union[TaskResult, Any]:
        """
        Ejecutar una tarea específica del agente
        Debe ser implementado por cada agente especializado
        """
        pass
    
    async def start(self):
        """Iniciar el agente"""
        self.status = "running"
        self._start_time = datetime.utcnow()
        self.logger.info(f"Agente {self.name} iniciado")
    
    async def stop(self):
        """Detener el agente"""
        self.status = "stopped"
        self.logger.info(f"Agente {self.name} detenido")
    
    def add_capability(self, capability: str):
        """Agregar capacidad al agente"""
        if capability not in self.capabilities:
            self.capabilities.append(capability)
            self.logger.debug(f"Capacidad agregada: {capability}")

    def remove_capability(self, capability: str):
        """Remover capacidad del agente"""
        if capability in self.capabilities:
            self.capabilities.remove(capability)
            self.logger.debug(f"Capacidad removida: {capability}")

    def has_capability(self, capability: str) -> bool:
        """Verificar si el agente tiene una capacidad específica"""
        return capability in self.capabilities

    def set_metadata(self, key: str, value: Any) -> None:
<<<<<<< HEAD
        """Guardar información arbitraria sobre el agente."""
        self.metadata[key] = value

    def get_metadata(self, key: str, default=None) -> Any:
        """Obtener un valor de metadata almacenada."""
=======
        """Establecer un valor en la metadata del agente"""
        self.metadata[key] = value

    def get_metadata(self, key: str, default: Any = None) -> Any:
        """Obtener un valor de la metadata del agente"""
>>>>>>> 77dc9b8d
        return self.metadata.get(key, default)

    def get_info(self) -> Dict[str, Any]:
        """Obtener información completa del agente"""
        return {
            "agent_id": self.agent_id,
            "name": self.name,
            "type": self.agent_type,
            "status": self.status,
            "version": self.version,
            "capabilities": self.capabilities,
            "handlers": list(self.handlers.keys()),
<<<<<<< HEAD
            "metadata": self.metadata,
=======
            "metadata": self.metadata
>>>>>>> 77dc9b8d
        }


class SimpleAgent(GenesisAgent):
    """
    Agente simple para testing y casos básicos
    Implementa execute_task con respuesta genérica
    """
    
    def __init__(self, agent_id: str, name: str, agent_type: str = "simple"):
        super().__init__(agent_id, name, agent_type)
        self.add_capability("simple_tasks")
    
    async def execute_task(self, task: AgentTask) -> TaskResult:
        """Ejecutar tarea simple"""
        await asyncio.sleep(0.1)  # Simular trabajo
        
        return TaskResult(
            task_id=task.id,
            success=True,
            result={
                "message": f"Tarea {task.name} completada por {self.name}",
                "task_name": task.name,
                "agent": self.name,
                "params": task.params
            }
        )


# Función utilitaria para crear agentes simples
def create_simple_agent(agent_id: str, name: str = None) -> SimpleAgent:
    """Crear un agente simple para testing"""
    if name is None:
        name = agent_id.replace("_", " ").title()
    
    return SimpleAgent(agent_id, name)


# Validación de la implementación
def validate_agent_implementation(agent: GenesisAgent) -> bool:
    """Validar que un agente tiene la implementación correcta"""
    required_handlers = ["task.execute", "ping", "status"]
    
    for handler in required_handlers:
        if handler not in agent.handlers:
            logger.error(f"Agente {agent.name} falta handler: {handler}")
            return False
    
    if not hasattr(agent, 'execute_task'):
        logger.error(f"Agente {agent.name} falta método execute_task")
        return False
    
    return True<|MERGE_RESOLUTION|>--- conflicted
+++ resolved
@@ -287,19 +287,13 @@
         return capability in self.capabilities
 
     def set_metadata(self, key: str, value: Any) -> None:
-<<<<<<< HEAD
+
         """Guardar información arbitraria sobre el agente."""
         self.metadata[key] = value
 
     def get_metadata(self, key: str, default=None) -> Any:
         """Obtener un valor de metadata almacenada."""
-=======
-        """Establecer un valor en la metadata del agente"""
-        self.metadata[key] = value
-
-    def get_metadata(self, key: str, default: Any = None) -> Any:
-        """Obtener un valor de la metadata del agente"""
->>>>>>> 77dc9b8d
+
         return self.metadata.get(key, default)
 
     def get_info(self) -> Dict[str, Any]:
@@ -312,11 +306,7 @@
             "version": self.version,
             "capabilities": self.capabilities,
             "handlers": list(self.handlers.keys()),
-<<<<<<< HEAD
             "metadata": self.metadata,
-=======
-            "metadata": self.metadata
->>>>>>> 77dc9b8d
         }
 
 
