"""
Protocolo MCP - Multi-agent Communication Protocol
"""

import asyncio
import json
import logging
import weakref
from concurrent.futures import ThreadPoolExecutor
from typing import Dict, List, Callable, Optional, Any
import inspect
from datetime import datetime, timedelta
from collections import defaultdict

from genesis_engine.mcp.message_types import (
    MCPMessage, MCPRequest, MCPResponse, MCPBroadcast, MCPError,
    MessageType, Priority
)
from enum import Enum

logger = logging.getLogger(__name__)


class MCPConnectionManager:
    """Gestor de conexiones MCP"""

    def __init__(self) -> None:
        self.connections: weakref.WeakSet = weakref.WeakSet()
        self.executor = ThreadPoolExecutor(max_workers=4)

    def add_connection(self, conn: Any) -> None:
        """Registrar una nueva conexión."""
        self.connections.add(conn)

    def broadcast_to_all(self, message: Any) -> None:
        """Enviar un mensaje a todas las conexiones registradas."""
        for conn in list(self.connections):
            try:
                asyncio.create_task(conn.send(message))
<<<<<<< HEAD
            except (ConnectionError, OSError, RuntimeError) as exc:  # pragma: no cover - errores de red
                logging.warning(f"Failed to send to connection {conn}: {exc}")
=======
            except (ConnectionError, OSError) as exc:  # pragma: no cover - errores de red
                logging.warning(f"Failed to send to connection: {exc}")
>>>>>>> b59cfc2b

    async def cleanup(self) -> None:
        """Liberar recursos del gestor de conexiones."""
        self.executor.shutdown(wait=True)


class AgentStatus(str, Enum):
    """Estados posibles de un agente."""
    INITIALIZED = "initialized"
    READY = "ready"
    RUNNING = "running"
    STOPPED = "stopped"
    ERROR = "error"

class MCPProtocol:
    """
    Protocolo de comunicación entre agentes (MCP)
    
    Maneja el intercambio de mensajes entre agentes especializados,
    incluyendo routing, timeouts, retry logic y broadcasting.
    """
    
    def __init__(self):
        self.agents: Dict[str, 'BaseAgent'] = {}
        self.message_queue: asyncio.Queue = asyncio.Queue()
        self.response_handlers: Dict[str, Callable] = {}
        self.broadcast_handlers: Dict[str, List[Callable]] = defaultdict(list)
        self.running = False
        self.worker_task: Optional[asyncio.Task] = None
        self.stats = {
            "messages_sent": 0,
            "messages_received": 0,
            "errors": 0,
            "timeouts": 0
        }
    
    def register_agent(self, agent: 'BaseAgent'):
        """Registrar un agente en el protocolo"""
        self.agents[agent.agent_id] = agent
        logger.info(f"Agente registrado: {agent.agent_id}")
    
    def unregister_agent(self, agent_id: str):
        """Desregistrar un agente"""
        if agent_id in self.agents:
            del self.agents[agent_id]
            logger.info(f"Agente desregistrado: {agent_id}")
    
    async def start(self):
        """Iniciar el protocolo MCP"""
        if self.running:
            return

        self.running = True
        self.worker_task = asyncio.create_task(self._message_worker())
        logger.info("Protocolo MCP iniciado")

    async def stop(self):
        """Detener el protocolo MCP"""
        self.running = False
        if self.worker_task:
            self.worker_task.cancel()
            try:
                await self.worker_task
            except asyncio.CancelledError:
                pass
        logger.info("Protocolo MCP detenido")
    
    async def send_request(
        self,
        sender_id: str,
        target_id: str,
        action: str,
        data: Dict[str, Any],
        timeout: int = 30,
        priority: Priority = Priority.NORMAL
    ) -> MCPResponse:
        """
        Enviar una solicitud a un agente específico
        
        Args:
            sender_id: ID del agente que envía
            target_id: ID del agente destino
            action: Acción a ejecutar
            data: Datos de la solicitud
            timeout: Timeout en segundos
            priority: Prioridad del mensaje
            
        Returns:
            MCPResponse: Respuesta del agente
        """
        request = MCPRequest(
            sender_agent=sender_id,
            target_agent=target_id,
            action=action,
            data=data,
            timeout=timeout,
            priority=priority
        )
        
        return await self._send_and_wait_response(request)
    
    def send_response(
        self,
        request: MCPRequest,
        success: bool,
        result: Optional[Dict[str, Any]] = None,
        error_message: Optional[str] = None,
        execution_time: Optional[float] = None
    ):
        """Enviar respuesta a una solicitud"""
        response = MCPResponse(
            sender_agent=request.target_agent,
            target_agent=request.sender_agent,
            correlation_id=request.id,
            success=success,
            result=result,
            error_message=error_message,
            execution_time=execution_time,
            data={}
        )
        
        self.message_queue.put_nowait(response)
        self.stats["messages_sent"] += 1
    
    def broadcast(
        self,
        sender_id: str,
        event: str,
        data: Dict[str, Any],
        scope: str = "all",
        priority: Priority = Priority.NORMAL
    ):
        """
        Enviar mensaje broadcast a múltiples agentes
        
        Args:
            sender_id: ID del agente que envía
            event: Tipo de evento
            data: Datos del evento
            scope: Alcance del broadcast (all, backend, frontend, etc.)
            priority: Prioridad del mensaje
        """
        broadcast = MCPBroadcast(
            sender_agent=sender_id,
            event=event,
            data=data,
            scope=scope,
            priority=priority
        )
        
        self.message_queue.put_nowait(broadcast)
        self.stats["messages_sent"] += 1
    
    def subscribe_to_broadcasts(
        self,
        event: str,
        handler: Callable[[MCPBroadcast], None]
    ):
        """Suscribirse a eventos broadcast"""
        self.broadcast_handlers[event].append(handler)
    
    async def _send_and_wait_response(self, request: MCPRequest) -> MCPResponse:
        """Enviar solicitud y esperar respuesta"""
        loop = asyncio.get_running_loop()
        future: asyncio.Future = loop.create_future()

        def response_handler(response: MCPResponse):
            if not future.done():
                future.set_result(response)

        # Registrar handler para la respuesta
        self.response_handlers[request.id] = response_handler

        try:
            # Enviar solicitud
            self.message_queue.put_nowait(request)
            self.stats["messages_sent"] += 1

            try:
                return await asyncio.wait_for(future, timeout=request.timeout)
            except asyncio.TimeoutError:
                self.stats["timeouts"] += 1
                return MCPResponse(
                    sender_agent="mcp_protocol",
                    target_agent=request.sender_agent,
                    correlation_id=request.id,
                    success=False,
                    error_message=f"Timeout después de {request.timeout}s",
                    data={}
                )

        finally:
            # Limpiar handler
            self.response_handlers.pop(request.id, None)
    
    async def _message_worker(self):
        """Tarea asíncrona para procesar mensajes"""
        while self.running:
            try:
                message = await asyncio.wait_for(self.message_queue.get(), timeout=1)
                self.stats["messages_received"] += 1

                if isinstance(message, MCPRequest):
                    await self._handle_request(message)
                elif isinstance(message, MCPResponse):
                    self._handle_response(message)
                elif isinstance(message, MCPBroadcast):
                    self._handle_broadcast(message)
                elif isinstance(message, MCPError):
                    self._handle_error(message)

            except asyncio.TimeoutError:
                continue
<<<<<<< HEAD
            except (ValueError, RuntimeError, KeyError, OSError) as e:
                logger.error(f"Error procesando mensaje {message}: {e}")
=======
            except (json.JSONDecodeError, RuntimeError, OSError) as e:
                logger.error(f"Error procesando mensaje: {e}")
>>>>>>> b59cfc2b
                self.stats["errors"] += 1
    
    async def _handle_request(self, request: MCPRequest):
        """Manejar solicitud entrante"""
        target_agent = self.agents.get(request.target_agent)
        if not target_agent:
            # Agente no encontrado
            error_response = MCPResponse(
                sender_agent="mcp_protocol",
                target_agent=request.sender_agent,
                correlation_id=request.id,
                success=False,
                error_message=f"Agente {request.target_agent} no encontrado",
                data={}
            )
            self.message_queue.put_nowait(error_response)
            return
        
        try:
            # Ejecutar acción en el agente
            start_time = datetime.now()

            result = target_agent.handle_request(request)
            if inspect.isawaitable(result):
                result = await result

            execution_time = (datetime.now() - start_time).total_seconds()
            
            # Enviar respuesta exitosa
            response = MCPResponse(
                sender_agent=request.target_agent,
                target_agent=request.sender_agent,
                correlation_id=request.id,
                success=True,
                result=result,
                execution_time=execution_time,
                data={}
            )
            self.message_queue.put_nowait(response)
            
<<<<<<< HEAD
        except (AttributeError, ValueError, RuntimeError, KeyError, OSError) as e:
=======
        except (RuntimeError, ValueError, OSError) as e:
>>>>>>> b59cfc2b
            # Error al ejecutar
            logger.error(
                f"Error ejecutando {request.action} en {request.target_agent}: {e}"
            )
            error_response = MCPResponse(
                sender_agent=request.target_agent,
                target_agent=request.sender_agent,
                correlation_id=request.id,
                success=False,
                error_message=str(e),
                data={}
            )
            self.message_queue.put_nowait(error_response)
    
    def _handle_response(self, response: MCPResponse):
        """Manejar respuesta entrante"""
        handler = self.response_handlers.get(response.correlation_id)
        if handler:
            handler(response)
    
    def _handle_broadcast(self, broadcast: MCPBroadcast):
        """Manejar mensaje broadcast"""
        handlers = self.broadcast_handlers.get(broadcast.event, [])
        for handler in handlers:
            try:
                handler(broadcast)
<<<<<<< HEAD
            except (RuntimeError, ValueError, KeyError) as e:
                logger.error(
                    f"Error en handler de broadcast {broadcast.event}: {e}"
                )
=======
            except (RuntimeError, ValueError, OSError) as e:
                logger.error(f"Error en handler de broadcast: {e}")
>>>>>>> b59cfc2b
    
    def _handle_error(self, error: MCPError):
        """Manejar mensaje de error"""
        logger.error(f"Error MCP: {error.error_code} - {error.error_message}")
        self.stats["errors"] += 1
    
    def get_stats(self) -> Dict[str, Any]:
        """Obtener estadísticas del protocolo"""
        return {
            **self.stats,
            "agents_registered": len(self.agents),
            "queue_size": self.message_queue.qsize(),
            "running": self.running
        }
    
    def get_agent_info(self, agent_id: str) -> Optional[Dict[str, Any]]:
        """Obtener información de un agente"""
        agent = self.agents.get(agent_id)
        if agent:
            return {
                "id": agent.agent_id,
                "name": agent.name,
                "version": agent.version,
                "capabilities": agent.capabilities,
                "status": agent.status
            }
        return None


# Instancia global del protocolo utilizada por el orquestador
mcp_protocol = MCPProtocol()<|MERGE_RESOLUTION|>--- conflicted
+++ resolved
@@ -37,13 +37,10 @@
         for conn in list(self.connections):
             try:
                 asyncio.create_task(conn.send(message))
-<<<<<<< HEAD
+
             except (ConnectionError, OSError, RuntimeError) as exc:  # pragma: no cover - errores de red
                 logging.warning(f"Failed to send to connection {conn}: {exc}")
-=======
-            except (ConnectionError, OSError) as exc:  # pragma: no cover - errores de red
-                logging.warning(f"Failed to send to connection: {exc}")
->>>>>>> b59cfc2b
+
 
     async def cleanup(self) -> None:
         """Liberar recursos del gestor de conexiones."""
@@ -257,13 +254,10 @@
 
             except asyncio.TimeoutError:
                 continue
-<<<<<<< HEAD
+
             except (ValueError, RuntimeError, KeyError, OSError) as e:
                 logger.error(f"Error procesando mensaje {message}: {e}")
-=======
-            except (json.JSONDecodeError, RuntimeError, OSError) as e:
-                logger.error(f"Error procesando mensaje: {e}")
->>>>>>> b59cfc2b
+
                 self.stats["errors"] += 1
     
     async def _handle_request(self, request: MCPRequest):
@@ -304,11 +298,9 @@
             )
             self.message_queue.put_nowait(response)
             
-<<<<<<< HEAD
+
         except (AttributeError, ValueError, RuntimeError, KeyError, OSError) as e:
-=======
-        except (RuntimeError, ValueError, OSError) as e:
->>>>>>> b59cfc2b
+
             # Error al ejecutar
             logger.error(
                 f"Error ejecutando {request.action} en {request.target_agent}: {e}"
@@ -335,15 +327,12 @@
         for handler in handlers:
             try:
                 handler(broadcast)
-<<<<<<< HEAD
+
             except (RuntimeError, ValueError, KeyError) as e:
                 logger.error(
                     f"Error en handler de broadcast {broadcast.event}: {e}"
                 )
-=======
-            except (RuntimeError, ValueError, OSError) as e:
-                logger.error(f"Error en handler de broadcast: {e}")
->>>>>>> b59cfc2b
+
     
     def _handle_error(self, error: MCPError):
         """Manejar mensaje de error"""
