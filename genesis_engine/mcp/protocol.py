--- conflicted
+++ resolved
@@ -275,13 +275,11 @@
         try:
             # Ejecutar acción en el agente
             start_time = datetime.now()
-<<<<<<< HEAD
-            result = await target_agent.handle_request(request)
-=======
+
             result = target_agent.handle_request(request)
             if inspect.isawaitable(result):
                 result = await result
->>>>>>> 632b6b67
+
             execution_time = (datetime.now() - start_time).total_seconds()
             
             # Enviar respuesta exitosa
