"""
Template Engine - Motor de plantillas Jinja2 para Genesis Engine

Este módulo es responsable de:
- Cargar y renderizar plantillas Jinja2
- Gestionar templates modulares por tecnología
- Proporcionar funciones helper personalizadas
- Validar sintaxis y variables de templates
- Cache de templates para mejor performance
"""

import os
import json
import shutil
from pathlib import Path
from typing import Any, Dict, List, Optional, Union
import fnmatch
from datetime import datetime
import asyncio
from genesis_engine.core.logging import get_logger
from genesis_engine.core.config import GenesisConfig

from jinja2 import Environment, FileSystemLoader, Template, TemplateError
from jinja2.exceptions import TemplateNotFound, TemplateSyntaxError

class TemplateEngine:
    """
    Motor de plantillas para Genesis Engine

    Gestiona la carga, renderizado y validación de templates Jinja2
    para generar código en diferentes tecnologías y frameworks.
    """

    # Variables obligatorias por plantilla integrada
    REQUIRED_VARIABLES: Dict[str, List[str]] = {
        "backend/fastapi/*": [
            "project_name",
            "description",
            "version",
            "entities",
            "database_type",
        ],
        "backend/nestjs/*": [
            "project_name",
            "description",
            "port",
            "entities",
        ],
        "frontend/nextjs/*": [
            "project_name",
            "description",
            "typescript",
            "styling",
            "state_management",
        ],
        "frontend/react/*": [
            "project_name",
            "description",
            "typescript",
            "styling",
            "state_management",
        ],
        "saas-basic/*": [
            "project_name",
            "description",
        ],
    }
    
    def __init__(self, templates_dir: Optional[Path] = None, strict_validation: Optional[bool] = None):
        self.templates_dir = templates_dir or self._get_default_templates_dir()
        if strict_validation is None:
            strict_validation = GenesisConfig.get("strict_template_validation", True)
        self.strict_validation = strict_validation
        self.env = self._setup_jinja_environment()
        self.logger = get_logger("genesis.template_engine")
        
        # Cache de templates renderizados
        self._template_cache: Dict[str, Template] = {}
        
        # Funciones helper registradas
        self._helpers: Dict[str, callable] = {}
        
        # Filtros personalizados
        self._custom_filters: Dict[str, callable] = {}
        
        # Configurar helpers y filtros por defecto
        self._setup_default_helpers()
        self._setup_default_filters()
    
    def _get_default_templates_dir(self) -> Path:
        """Obtener directorio por defecto de templates"""
        current_file = Path(__file__).parent
        return current_file.parent / "templates"
    
    def _setup_jinja_environment(self) -> Environment:
        """Configurar entorno Jinja2"""
        loader = FileSystemLoader(str(self.templates_dir))
        
        env = Environment(
            loader=loader,
            autoescape=False,  # Para código, no HTML
            trim_blocks=True,
            lstrip_blocks=True,
            keep_trailing_newline=True
        )
        
        return env
    
    
    def _setup_default_helpers(self):
        """Configurar funciones helper por defecto"""
        self._helpers.update({
            'camel_case': self._camel_case,
            'snake_case': self._snake_case,
            'kebab_case': self._kebab_case,
            'pascal_case': self._pascal_case,
            'plural': self._pluralize,
            'singular': self._singularize,
            'timestamp': lambda: datetime.utcnow().isoformat(),
            'uuid': self._generate_uuid,
            'random_secret': self._generate_random_secret,
            'format_type': self._format_type_mapping,
            'sql_type': self._get_sql_type,
            'typescript_type': self._get_typescript_type,
            'python_type': self._get_python_type
        })
        
        # Registrar helpers en el entorno Jinja2
        self.env.globals.update(self._helpers)
    def format_datetime(dt_string: str, format_str: str = "%Y-%m-%d %H:%M:%S") -> str:
        """Formatear string de datetime"""
        try:
            from datetime import datetime
            dt = datetime.fromisoformat(dt_string.replace('Z', '+00:00'))
            return dt.strftime(format_str)
        except Exception:
            return dt_string

    def humanize_size(size_bytes: int) -> str:
        """Convertir bytes a formato humano legible"""
        for unit in ['B', 'KB', 'MB', 'GB', 'TB']:
            if size_bytes < 1024.0:
                return f"{size_bytes:.1f} {unit}"
            size_bytes /= 1024.0
        return f"{size_bytes:.1f} PB"

    def safe_filename(filename: str) -> str:
        """Crear nombre de archivo seguro"""
        import re
        # Remover caracteres no seguros
        safe_name = re.sub(r'[^\w\-_\.]', '_', filename)
        # Evitar nombres especiales de Windows
        reserved_names = ['CON', 'PRN', 'AUX', 'NUL'] + [f'COM{i}' for i in range(1, 10)] + [f'LPT{i}' for i in range(1, 10)]
        if safe_name.upper() in reserved_names:
            safe_name = f"_{safe_name}"
        return safe_name    
    
    def _setup_default_filters(self):
        """Configurar filtros personalizados"""
        self._custom_filters.update({
            'camelcase': self._camel_case,
            'camel_case': self._camel_case,
            'snakecase': self._snake_case,
            'snake_case': self._snake_case,
            'kebabcase': self._kebab_case,
            'kebab_case': self._kebab_case,
            'pascalcase': self._pascal_case,
            'pascal_case': self._pascal_case,
            'plural': self._pluralize,
            'singular': self._singularize,
            'sqltype': self._get_sql_type,
            'tstype': self._get_typescript_type,
            'pytype': self._get_python_type,
            'indent_code': self._indent_code,
            'quote_string': self._quote_string
        })
        
        # Registrar filtros en el entorno
        self.env.filters.update(self._custom_filters)

    def validate_required_variables(self, template_name: str, variables: Dict[str, Any]):
        """Verificar que se proporcionen las variables requeridas para una plantilla"""
        missing = set()
        for pattern, required in self.REQUIRED_VARIABLES.items():
            if fnmatch.fnmatch(template_name, pattern):
                for name in required:
                    if name not in variables:
                        missing.add(name)
        if missing:
            message = f"Variables faltantes para {template_name}: {', '.join(sorted(missing))}"
            if self.strict_validation:
                raise KeyError(message)
            else:
                self.logger.warning(message)
                for name in missing:
                    variables.setdefault(name, "")
    

    def render_template(

        self,
        template_name: str,
<<<<<<< HEAD
        variables: Dict[str, Any],
=======
        variables: Dict[str, Any] | None = None,
>>>>>>> 802b6484
        use_cache: bool = True,
    ) -> str:
        """Versión síncrona del renderizado de plantillas."""
        vars_clean = variables or {}
        self.validate_required_variables(template_name, vars_clean)
        render_vars = vars_clean

        # Validar variables requeridas
        self.validate_required_variables(template_name, render_vars)

        # Obtener template (con cache si está habilitado)
        if use_cache and template_name in self._template_cache:
            template = self._template_cache[template_name]
        else:
            template_key = template_name.replace("\\", "/")
            template = self.env.get_template(template_key)
            if use_cache:
                self._template_cache[template_name] = template

        render_vars.update(
            {
                "generated_at": datetime.utcnow().isoformat(),
                "generator": "Genesis Engine",
                "template_name": template_name,
            }
        )

        return template.render(**render_vars)

    async def render_template_async(
        self,
        template_name: str,
        variables: Dict[str, Any] = None,
        use_cache: bool = True,
    ) -> str:
        """Renderizar una plantilla de forma asíncrona."""
        vars_clean = variables or {}
        render_vars = vars_clean
        # Validar variables antes de ejecutar en hilo separado
        self.validate_required_variables(template_name, vars_clean)
        try:

            # Obtener template (con cache si está habilitado)
            if use_cache and template_name in self._template_cache:
                template = self._template_cache[template_name]
            else:
                template_name = template_name.replace("\\", "/")
                template = self.env.get_template(template_name)
                if use_cache:
                    self._template_cache[template_name] = template
            
            # Agregar variables globales útiles
            render_vars.update({
                'generated_at': datetime.utcnow().isoformat(),
                'generator': 'Genesis Engine',
                'template_name': template_name
            })
            
            # Renderizar template
            content = template.render(**render_vars)


            self.logger.debug(f"✅ Template renderizado: {template_name}")
            return content
        except TemplateNotFound as e:
            self.logger.error(f"❌ Template no encontrado: {template_name}")
            raise FileNotFoundError(f"Template no encontrado: {template_name}") from e
        except TemplateSyntaxError as e:
            self.logger.error(f"❌ Error de sintaxis en template {template_name}: {e}")
            raise ValueError(f"Error de sintaxis en template: {e}") from e
        except Exception as e:
            self.logger.error(f"❌ Error renderizando template {template_name}: {e}")
            raise RuntimeError(f"Error renderizando template: {e}") from e
    

    def render_string_template(
        self,
        template_string: str,
        variables: Dict[str, Any] = None

    ) -> str:
        render_vars = variables or {}
        template = self.env.from_string(template_string)
        render_vars.update(
            {
                "generated_at": datetime.utcnow().isoformat(),
                "generator": "Genesis Engine",
            }
        )
        return template.render(**render_vars)

    async def render_string_template_async(
        self,
        template_string: str,
        variables: Dict[str, Any] = None,
    ) -> str:
        """Renderizar una plantilla desde un string de forma asíncrona."""
        vars_clean = variables or {}
        self.validate_required_variables("string_template", vars_clean)
        try:
            return await asyncio.to_thread(
                self.render_string_template, template_string, vars_clean
            )
        except Exception as e:
            self.logger.error(f"❌ Error renderizando string template: {e}")
            raise RuntimeError(f"Error renderizando string template: {e}") from e
    
    def validate_template(self, template_name: str) -> Dict[str, Any]:
        """
        Validar sintaxis de un template
        
        Args:
            template_name: Nombre del template
            
        Returns:
            Resultado de validación
        """
        try:
            template = self.env.get_template(template_name)
            
            # Intentar compilar el template
            template.environment.compile_expression(template.source, undefined_to_none=False)
            
            return {
                "valid": True,
                "template_name": template_name,
                "message": "Template válido"
            }
            
        except TemplateNotFound:
            return {
                "valid": False,
                "template_name": template_name,
                "error": "Template no encontrado"
            }
            
        except TemplateSyntaxError as e:
            return {
                "valid": False,
                "template_name": template_name,
                "error": f"Error de sintaxis: {e}",
                "line": getattr(e, 'lineno', None)
            }
            
        except Exception as e:
            return {
                "valid": False,
                "template_name": template_name,
                "error": str(e)
            }
    
    def list_templates(self, pattern: Optional[str] = None) -> List[str]:
        """
        Listar templates disponibles
        
        Args:
            pattern: Patrón de filtro (ej: "fastapi/*")
            
        Returns:
            Lista de nombres de templates
        """
        try:
            templates = self.env.list_templates()
            
            if pattern:
                import fnmatch
                templates = [t for t in templates if fnmatch.fnmatch(t, pattern)]
            
            return sorted(templates)
            
        except Exception as e:
            self.logger.error(f"❌ Error listando templates: {e}")
            return []
    
    def get_template_variables(self, template_name: str) -> List[str]:
        """
        Obtener variables utilizadas en un template
        
        Args:
            template_name: Nombre del template
            
        Returns:
            Lista de variables
        """
        try:
            template = self.env.get_template(template_name)
            
            # Analizar AST del template para encontrar variables
            from jinja2 import meta
            ast = self.env.parse(template.source)
            variables = meta.find_undeclared_variables(ast)
            
            return sorted(list(variables))
            
        except Exception as e:
            self.logger.error(f"❌ Error analizando variables del template {template_name}: {e}")
            return []


    def _generate_project_sync(

        self,
        template_name: str,
        output_dir: Union[str, Path],
        context: Optional[Dict[str, Any]] = None,
    ) -> List[str]:
        """Lógica interna para generar un proyecto de forma síncrona."""
        template_path = self.templates_dir / template_name
        if not template_path.exists() or not template_path.is_dir():
            raise FileNotFoundError(
                f"Directorio de template no encontrado: {template_path}"
            )

        output_path = Path(output_dir)
        output_path.mkdir(parents=True, exist_ok=True)

        generated_files: List[str] = []
        for root, _, files in os.walk(template_path):
            rel_root = Path(root).relative_to(template_path)
            for fname in files:
                src = Path(root) / fname
                relative_template = Path(template_name) / rel_root / fname
                dest_rel = rel_root / fname

                if fname.endswith(".j2"):

                    rendered = self.render_template(
                        relative_template.as_posix(),
                        context or {},
                        use_cache=True,

                    )
                    dest = output_path / dest_rel.with_suffix("")
                    dest.parent.mkdir(parents=True, exist_ok=True)
                    dest.write_text(rendered, encoding="utf-8")
                    generated_files.append(str(dest))
                else:
                    dest = output_path / dest_rel
                    dest.parent.mkdir(parents=True, exist_ok=True)
                    shutil.copyfile(src, dest)
                    generated_files.append(str(dest))

        return generated_files

<<<<<<< HEAD
=======

    def generate_project(

        self,
        template_name: str,
        output_dir: Union[str, Path],
        context: Optional[Dict[str, Any]] = None,
    ) -> List[str]:
        """Generar todas las plantillas dentro de un directorio de forma síncrona."""
        return self._generate_project_sync(template_name, output_dir, context)


>>>>>>> 802b6484
    async def generate_project_async(
        self,
        template_name: str,
        output_dir: Union[str, Path],
        context: Optional[Dict[str, Any]] = None,
    ) -> List[str]:
        """Renderizar todas las plantillas dentro de un directorio de forma asíncrona"""
        return await asyncio.to_thread(
            self.generate_project, template_name, output_dir, context
        )
    
    def register_helper(self, name: str, func: callable):
        """
        Registrar una función helper personalizada
        
        Args:
            name: Nombre del helper
            func: Función helper
        """
        self._helpers[name] = func
        self.env.globals[name] = func
        self.logger.debug(f"Helper registrado: {name}")
    
    def register_filter(self, name: str, func: callable):
        """
        Registrar un filtro personalizado
        
        Args:
            name: Nombre del filtro
            func: Función filtro
        """
        self._custom_filters[name] = func
        self.env.filters[name] = func
        self.logger.debug(f"Filtro registrado: {name}")
    
    def clear_cache(self):
        """Limpiar cache de templates"""
        self._template_cache.clear()
        self.logger.debug("Cache de templates limpiado")
    
    # Helper functions
    def _camel_case(self, text: str) -> str:
        """Convertir a camelCase"""
        if not text:
            return text
        
        words = text.replace('-', '_').split('_')
        return words[0].lower() + ''.join(word.capitalize() for word in words[1:])
    
    def _snake_case(self, text: str) -> str:
        """Convertir a snake_case"""
        import re
        
        # Insertar _ antes de mayúsculas
        s1 = re.sub('(.)([A-Z][a-z]+)', r'\1_\2', text)
        # Insertar _ antes de mayúsculas seguidas de minúsculas
        s2 = re.sub('([a-z0-9])([A-Z])', r'\1_\2', s1)
        
        return s2.lower().replace('-', '_')
    
    def _kebab_case(self, text: str) -> str:
        """Convertir a kebab-case"""
        return self._snake_case(text).replace('_', '-')
    
    def _pascal_case(self, text: str) -> str:
        """Convertir a PascalCase"""
        if not text:
            return text
        
        words = text.replace('-', '_').split('_')
        return ''.join(word.capitalize() for word in words)
    
    def _pluralize(self, word: str) -> str:
        """Pluralizar palabra (inglés básico)"""
        if not word:
            return word
        
        if word.endswith('y'):
            return word[:-1] + 'ies'
        elif word.endswith(('s', 'sh', 'ch', 'x', 'z')):
            return word + 'es'
        else:
            return word + 's'
    
    def _singularize(self, word: str) -> str:
        """Singularizar palabra (inglés básico)"""
        if not word:
            return word
        
        if word.endswith('ies'):
            return word[:-3] + 'y'
        elif word.endswith('es') and len(word) > 3:
            return word[:-2]
        elif word.endswith('s') and len(word) > 2:
            return word[:-1]
        else:
            return word
    
    def _generate_uuid(self) -> str:
        """Generar UUID"""
        import uuid
        return str(uuid.uuid4())
    
    def _generate_random_secret(self, length: int = 32) -> str:
        """Generar secreto aleatorio"""
        import secrets
        import string
        
        alphabet = string.ascii_letters + string.digits
        return ''.join(secrets.choice(alphabet) for _ in range(length))
    
    def _format_type_mapping(self, attr_type: str, target: str) -> str:
        """Mapear tipos entre diferentes lenguajes"""
        mappings = {
            'sql': self._get_sql_type,
            'typescript': self._get_typescript_type,
            'python': self._get_python_type
        }
        
        mapper = mappings.get(target.lower())
        if mapper:
            return mapper(attr_type)
        
        return attr_type
    
    def _get_sql_type(self, attr_type: str) -> str:
        """Obtener tipo SQL para un tipo genérico"""
        type_mapping = {
            'string': 'VARCHAR(255)',
            'text': 'TEXT',
            'integer': 'INTEGER',
            'decimal': 'DECIMAL(10,2)',
            'boolean': 'BOOLEAN',
            'datetime': 'TIMESTAMP',
            'date': 'DATE',
            'uuid': 'UUID',
            'email': 'VARCHAR(255)',
            'password_hash': 'VARCHAR(255)',
            'json': 'JSONB'
        }
        
        return type_mapping.get(attr_type.lower(), 'VARCHAR(255)')
    
    def _get_typescript_type(self, attr_type: str) -> str:
        """Obtener tipo TypeScript para un tipo genérico"""
        type_mapping = {
            'string': 'string',
            'text': 'string',
            'integer': 'number',
            'decimal': 'number',
            'boolean': 'boolean',
            'datetime': 'Date',
            'date': 'Date',
            'uuid': 'string',
            'email': 'string',
            'password_hash': 'string',
            'json': 'object'
        }
        
        return type_mapping.get(attr_type.lower(), 'string')
    
    def _get_python_type(self, attr_type: str) -> str:
        """Obtener tipo Python para un tipo genérico"""
        type_mapping = {
            'string': 'str',
            'text': 'str',
            'integer': 'int',
            'decimal': 'Decimal',
            'boolean': 'bool',
            'datetime': 'datetime',
            'date': 'date',
            'uuid': 'UUID',
            'email': 'str',
            'password_hash': 'str',
            'json': 'dict'
        }
        
        return type_mapping.get(attr_type.lower(), 'str')
    
    def _indent_code(self, text: str, spaces: int = 4) -> str:
        """Indentar código"""
        if not text:
            return text
        
        indent = ' ' * spaces
        lines = text.split('\n')
        indented_lines = [indent + line if line.strip() else line for line in lines]
        
        return '\n'.join(indented_lines)
    
    def _quote_string(self, text: str, quote_type: str = 'double') -> str:
        """Agregar comillas a un string"""
        if quote_type == 'single':
            return f"'{text}'"
        else:
            return f'"{text}"'

# Instancia global del motor de templates
template_engine = TemplateEngine()<|MERGE_RESOLUTION|>--- conflicted
+++ resolved
@@ -200,11 +200,9 @@
 
         self,
         template_name: str,
-<<<<<<< HEAD
+
         variables: Dict[str, Any],
-=======
-        variables: Dict[str, Any] | None = None,
->>>>>>> 802b6484
+
         use_cache: bool = True,
     ) -> str:
         """Versión síncrona del renderizado de plantillas."""
@@ -449,21 +447,7 @@
 
         return generated_files
 
-<<<<<<< HEAD
-=======
-
-    def generate_project(
-
-        self,
-        template_name: str,
-        output_dir: Union[str, Path],
-        context: Optional[Dict[str, Any]] = None,
-    ) -> List[str]:
-        """Generar todas las plantillas dentro de un directorio de forma síncrona."""
-        return self._generate_project_sync(template_name, output_dir, context)
-
-
->>>>>>> 802b6484
+
     async def generate_project_async(
         self,
         template_name: str,
