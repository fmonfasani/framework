--- conflicted
+++ resolved
@@ -82,21 +82,17 @@
         "frontend_framework": "nextjs",
     }
     
-<<<<<<< HEAD
+
     def __init__(self, templates_dir: Optional[Path] = None, strict_validation: Optional[bool] = None, error_on_missing: bool = True):
-=======
-    def __init__(self, templates_dir: Optional[Path] = None, strict_validation: Optional[bool] = None, use_defaults: bool = False):
->>>>>>> 9406e215
+
         self.templates_dir = templates_dir or self._get_default_templates_dir()
         if strict_validation is None:
             # CORRECCIÓN: Por defecto NO estricto para evitar bloqueos
             strict_validation = get_config().__dict__.get("strict_template_validation", False)
         self.strict_validation = strict_validation
-<<<<<<< HEAD
+
         self.error_on_missing = error_on_missing
-=======
-        self.use_defaults = use_defaults
->>>>>>> 9406e215
+
         self.env = self._setup_jinja_environment()
         
         # CORRECCIÓN: Usar safe logger
@@ -223,22 +219,13 @@
             if name not in variables:
                 missing.add(name)
 
-<<<<<<< HEAD
+
         # CORRECCIÓN: Agregar valores por defecto para variables faltantes SIEMPRE
         self._apply_default_values(variables)
 
         if missing and (self.error_on_missing or self.strict_validation):
             message = f"Variables faltantes para {template_name}: {', '.join(sorted(missing))}"
-=======
-        # CORRECCIÓN: Agregar valores por defecto para variables faltantes solo si está habilitado
-        if self.use_defaults:
-            self._apply_default_values(variables)
-        
-        # Solo fallar en modo estricto Y si faltan variables críticas
-        if missing and self.strict_validation:
-            message = f"Variables críticas faltantes para {template_name}: {', '.join(sorted(missing))}"
-            # CORRECCIÓN: Log en lugar de excepción inmediata en la mayoría de casos
->>>>>>> 9406e215
+
             self.logger.error(f"[ERROR] {message}")
             raise ValueError(message)
         elif missing:
@@ -488,14 +475,11 @@
         generated_files: List[Path] = []
         context = context or {}
         
-<<<<<<< HEAD
+
         # CORRECCIÓN: Aplicar valores por defecto antes de procesar solo en modo leniente
         if not self.error_on_missing:
-=======
-        # CORRECCIÓN: Aplicar valores por defecto antes de procesar solo si está habilitado
-        if self.use_defaults:
->>>>>>> 9406e215
-            self._apply_default_values(context)
+
+        self._apply_default_values(context)
         
         for root, _, files in os.walk(template_path):
             rel_root = Path(root).relative_to(template_path)
@@ -856,8 +840,5 @@
             return f'"{text}"'
 
 # CORRECCIÓN: Instancia global con configuración no estricta por defecto
-<<<<<<< HEAD
+
 template_engine = TemplateEngine(strict_validation=False, error_on_missing=False)
-=======
-template_engine = TemplateEngine(strict_validation=False, use_defaults=True)
->>>>>>> 9406e215
