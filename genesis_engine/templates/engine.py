"""
Template Engine - CORREGIDO - Motor de plantillas Jinja2 para Genesis Engine

FIXES:
- Validación menos restrictiva para evitar bloqueos
- Mejores valores por defecto para variables faltantes
- Logging ASCII-safe (sin emojis)
- Mejor manejo de errores en templates
- Variables por defecto más robustas
"""

import os
import json
import shutil
from pathlib import Path
from typing import Any, Dict, List, Optional, Union
import fnmatch
from datetime import datetime
import asyncio
from genesis_engine.core.logging import get_safe_logger  # CORRECCIÓN: Usar safe logger
from genesis_engine.core.config import get_config

from jinja2 import Environment, FileSystemLoader, Template, TemplateError
from jinja2.exceptions import TemplateNotFound, TemplateSyntaxError

class TemplateEngine:
    """
    Motor de plantillas para Genesis Engine - CORREGIDO
    
    FIXES:
    - Validación menos restrictiva
    - Mejores valores por defecto
    - Logs ASCII-safe
    """

    # Variables obligatorias por plantilla integrada - CORREGIDAS
    REQUIRED_VARIABLES: Dict[str, List[str]] = {
        "backend/fastapi/*": [
            "project_name",
            "description",
        ],
        "backend/nestjs/*": [
            "project_name",
            "description",
        ],
        "frontend/nextjs/*": [
            "project_name",
            "description",
        ],
        "frontend/react/*": [
            "project_name",
            "description",
        ],
        "saas-basic/*": [
            "project_name",
            "description",
        ],
    }
    
    # NUEVOS: Valores por defecto para variables comunes
    DEFAULT_VALUES: Dict[str, Any] = {
        "project_name": "my_project",
        "description": "Generated with Genesis Engine",
        "version": "1.0.0",
        "typescript": True,
        "state_management": "redux_toolkit",
        "styling": "tailwindcss",
        "ui_library": "tailwindcss",
        "framework": "nextjs",
        "python_version": "3.11",
        "node_version": "18",
        "port": 8000,
        "database_type": "postgresql",
        "entities": [],
        "has_backend": True,
        "has_frontend": True,
        "monitoring_enabled": True,
        "ssl_enabled": True,
        "testing_framework": "jest",
        "pwa_enabled": False,
        "backend_framework": "fastapi",
        "frontend_framework": "nextjs",
    }
    
<<<<<<< HEAD
    def __init__(self, templates_dir: Optional[Path] = None, strict_validation: Optional[bool] = None, error_on_missing: bool = True):
=======

    def __init__(self, templates_dir: Optional[Path] = None, strict_validation: Optional[bool] = None, error_on_missing: bool = True):

>>>>>>> b678c874
        self.templates_dir = templates_dir or self._get_default_templates_dir()
        if strict_validation is None:
            # CORRECCIÓN: Por defecto NO estricto para evitar bloqueos
            strict_validation = get_config().__dict__.get("strict_template_validation", False)
        self.strict_validation = strict_validation
<<<<<<< HEAD
        self.error_on_missing = error_on_missing
=======

        self.error_on_missing = error_on_missing

>>>>>>> b678c874
        self.env = self._setup_jinja_environment()
        
        # CORRECCIÓN: Usar safe logger
        self.logger = get_safe_logger("genesis.template_engine")
        
        # Cache de templates renderizados
        self._template_cache: Dict[str, Template] = {}
        
        # Funciones helper registradas
        self._helpers: Dict[str, callable] = {}
        
        # Filtros personalizados
        self._custom_filters: Dict[str, callable] = {}
        
        # Configurar helpers y filtros por defecto
        self._setup_default_helpers()
        self._setup_default_filters()
    
    def _get_default_templates_dir(self) -> Path:
        """Obtener directorio por defecto de templates"""
        current_file = Path(__file__).parent
        return current_file.parent / "templates"
    
    def _setup_jinja_environment(self) -> Environment:
        """Configurar entorno Jinja2"""
        loader = FileSystemLoader(str(self.templates_dir))
        
        env = Environment(
            loader=loader,
            autoescape=False,  # Para código, no HTML
            trim_blocks=True,
            lstrip_blocks=True,
            keep_trailing_newline=True
        )
        
        return env
    
    def _setup_default_helpers(self):
        """Configurar funciones helper por defecto"""
        self._helpers.update({
            'camel_case': self._camel_case,
            'snake_case': self._snake_case,
            'kebab_case': self._kebab_case,
            'pascal_case': self._pascal_case,
            'plural': self._pluralize,
            'singular': self._singularize,
            'timestamp': lambda: datetime.utcnow().isoformat(),
            'uuid': self._generate_uuid,
            'random_secret': self._generate_random_secret,
            'format_type': self._format_type_mapping,
            'sql_type': self._get_sql_type,
            'typescript_type': self._get_typescript_type,
            'python_type': self._get_python_type
        })
        
        # Registrar helpers en el entorno Jinja2
        self.env.globals.update(self._helpers)
    
    def _setup_default_filters(self):
        """Configurar filtros personalizados"""
        self._custom_filters.update({
            'camelcase': self._camel_case,
            'camel_case': self._camel_case,
            'snakecase': self._snake_case,
            'snake_case': self._snake_case,
            'kebabcase': self._kebab_case,
            'kebab_case': self._kebab_case,
            'pascalcase': self._pascal_case,
            'pascal_case': self._pascal_case,
            'plural': self._pluralize,
            'singular': self._singularize,
            'sqltype': self._get_sql_type,
            'tstype': self._get_typescript_type,
            'pytype': self._get_python_type,
            'indent_code': self._indent_code,
            'quote_string': self._quote_string
        })
        
        # Registrar filtros en el entorno
        self.env.filters.update(self._custom_filters)

    def get_template_variables(self, template_name: str) -> List[str]:
        """
        Obtener variables usadas en un template.
        
        Args:
            template_name: Nombre del template
            
        Returns:
            Lista de variables
        """
        try:
            template_source = self.env.loader.get_source(self.env, template_name)[0]
            from jinja2 import meta
            ast = self.env.parse(template_source)
            variables = meta.find_undeclared_variables(ast)
            return list(variables)
        except Exception as e:
            self.logger.warning(f"Error analyzing template {template_name}: {e}")
            return []

    def validate_required_variables(self, template_name: str, variables: Dict[str, Any]):
        """
        MÉTODO CORREGIDO: Validar que se proporcionen las variables requeridas
        
        FIXES:
        - Menos restrictivo por defecto
        - Mejores valores por defecto automáticos
        - No bloquear por variables opcionales
        """
        missing = set()

        required_vars = set()

        # Variables requeridas por patrones conocidos
        for pattern, required in self.REQUIRED_VARIABLES.items():
            if fnmatch.fnmatch(template_name, pattern):
                required_vars.update(required)

        # Variables utilizadas dentro del template
        required_vars.update(self.get_template_variables(template_name))

        for name in required_vars:
            if name not in variables:
                missing.add(name)
<<<<<<< HEAD
=======

>>>>>>> b678c874

        # CORRECCIÓN: Agregar valores por defecto para variables faltantes SIEMPRE
        self._apply_default_values(variables)

        if missing and (self.error_on_missing or self.strict_validation):
            message = f"Variables faltantes para {template_name}: {', '.join(sorted(missing))}"
<<<<<<< HEAD
=======

>>>>>>> b678c874
            self.logger.error(f"[ERROR] {message}")
            raise ValueError(message)
        elif missing:
            message = f"Variables faltantes para {template_name}: {', '.join(sorted(missing))}"
            self.logger.warning(f"[WARN] {message} - usando valores por defecto")
            
            # Agregar valores por defecto para variables críticas faltantes
            for name in missing:
                if name in self.DEFAULT_VALUES:
                    variables[name] = self.DEFAULT_VALUES[name]
                    self.logger.info(f"[DEFAULT] {name} = {variables[name]}")
                else:
                    # NUEVO: Valor por defecto genérico
                    variables[name] = f"default_{name}"
                    self.logger.info(f"[DEFAULT] {name} = {variables[name]}")

    def _apply_default_values(self, variables: Dict[str, Any]):
        """
        NUEVO MÉTODO: Aplicar valores por defecto para variables comunes
        """
        for key, default_value in self.DEFAULT_VALUES.items():
            if key not in variables:
                variables[key] = default_value

    def render_template_sync(
        self,
        template_name: str,
        variables: Dict[str, Any] = None,
        use_cache: bool = True,
    ) -> str:
        """
        MÉTODO CORREGIDO: Renderizar plantilla de forma síncrona con mejor manejo de errores
        """
        vars_clean = variables or {}
        
        try:
            # CORRECCIÓN: Validación mejorada con manejo de errores
            self.validate_required_variables(template_name, vars_clean)
            
            # Obtener template (con cache si está habilitado)
            if use_cache and template_name in self._template_cache:
                template = self._template_cache[template_name]
            else:
                template_key = template_name.replace("\\", "/")
                template = self.env.get_template(template_key)
                if use_cache:
                    self._template_cache[template_name] = template

            # Agregar variables globales útiles
            vars_clean.update({
                'generated_at': datetime.utcnow().isoformat(),
                'generator': 'Genesis Engine',
                'template_name': template_name
            })
            
            # CORRECCIÓN: Mejor logging
            self.logger.debug(f"[OK] Renderizando template: {template_name}")
            
            return template.render(**vars_clean)
            
        except TemplateNotFound:
            error_msg = f"Template not found: {template_name}"
            self.logger.error(f"[ERROR] {error_msg}")
            raise FileNotFoundError(error_msg)
        except TemplateError as e:
            error_msg = f"Template error in {template_name}: {e}"
            self.logger.error(f"[ERROR] {error_msg}")
            raise ValueError(error_msg)
        except Exception as e:
            error_msg = f"Unexpected error rendering {template_name}: {e}"
            self.logger.error(f"[ERROR] {error_msg}")
            # CORRECCIÓN: En lugar de fallar, intentar con template básico
            if not self.strict_validation:
                self.logger.warning(f"[WARN] Usando template básico para {template_name}")
                return self._generate_fallback_content(template_name, vars_clean)
            raise

    def _generate_fallback_content(self, template_name: str, variables: Dict[str, Any]) -> str:
        """
        NUEVO MÉTODO: Generar contenido de fallback cuando el template falla
        """
        project_name = variables.get("project_name", "my_project")
        description = variables.get("description", "Generated project")
        
        if "Dockerfile" in template_name:
            if "frontend" in template_name:
                return f"""FROM node:18-alpine

WORKDIR /app

COPY package*.json ./
RUN npm install

COPY . .
RUN npm run build

EXPOSE 3000

CMD ["npm", "start"]
"""
            else:  # backend
                return f"""FROM python:3.11-slim

WORKDIR /app

COPY requirements.txt .
RUN pip install -r requirements.txt

COPY . .

EXPOSE 8000

CMD ["uvicorn", "app.main:app", "--host", "0.0.0.0", "--port", "8000"]
"""
        
        elif "package.json" in template_name:
            return f"""{{
  "name": "{project_name}",
  "version": "1.0.0",
  "description": "{description}",
  "scripts": {{
    "dev": "next dev",
    "build": "next build",
    "start": "next start"
  }},
  "dependencies": {{
    "next": "^14.0.0",
    "react": "^18.0.0",
    "react-dom": "^18.0.0"
  }}
}}"""
        
        elif "next.config.js" in template_name:
            return """/** @type {import('next').NextConfig} */
const nextConfig = {
  experimental: {
    appDir: true,
  },
}

module.exports = nextConfig"""
        
        else:
            return f"""# {project_name}

{description}

Generated by Genesis Engine as fallback content.
"""

    def render_template(
        self,
        template_name: str,
        variables: Dict[str, Any] = None,
        use_cache: bool = True,
    ) -> str:
        """Versión síncrona del renderizado de plantillas."""
        return self.render_template_sync(template_name, variables, use_cache)

    async def render_template_async(
        self,
        template_name: str,
        variables: Dict[str, Any] = None,
        use_cache: bool = True,
    ) -> str:
        """Renderizar una plantilla de forma asíncrona."""
        vars_clean = variables or {}
        
        try:
            # Ejecutar renderizado síncrono en executor
            loop = asyncio.get_event_loop()
            content = await loop.run_in_executor(
                None,
                self.render_template_sync,
                template_name,
                vars_clean,
                use_cache
            )
            
            # CORRECCIÓN: Log sin emojis
            self.logger.debug(f"[OK] Template renderizado: {template_name}")
            return content
            
        except Exception as e:
            # CORRECCIÓN: Log sin emojis
            self.logger.error(f"[ERROR] Error renderizando template {template_name}: {e}")
            raise
    
    def render_string_template(
        self,
        template_string: str,
        variables: Dict[str, Any] = None
    ) -> str:
        """Renderizar template desde string de forma síncrona."""
        render_vars = variables or {}
        
        # CORRECCIÓN: Aplicar valores por defecto solo si está habilitado
        if self.use_defaults:
            self._apply_default_values(render_vars)
        
        template = self.env.from_string(template_string)
        render_vars.update({
            "generated_at": datetime.utcnow().isoformat(),
            "generator": "Genesis Engine",
        })
        return template.render(**render_vars)

    async def render_string_template_async(
        self,
        template_string: str,
        variables: Dict[str, Any] = None,
    ) -> str:
        """Renderizar una plantilla desde un string de forma asíncrona."""
        vars_clean = variables or {}
        try:
            return await asyncio.to_thread(
                self.render_string_template, template_string, vars_clean
            )
        except Exception as e:
            # CORRECCIÓN: Log sin emojis
            self.logger.error(f"[ERROR] Error renderizando string template: {e}")
            raise RuntimeError(f"Error renderizando string template: {e}") from e

    def generate_project_sync(
        self,
        template_name: str,
        output_dir: Union[str, Path],
        context: Optional[Dict[str, Any]] = None,
        *,
        raise_on_missing: bool = False,  # CORRECCIÓN: Por defecto False
    ) -> List[Path]:
        """
        MÉTODO CORREGIDO: Generar proyecto completo desde template
        
        FIXES:
        - raise_on_missing por defecto False
        - Mejor manejo de errores
        - Valores por defecto robustos
        """
        template_path = self.templates_dir / template_name
        if not template_path.exists() or not template_path.is_dir():
            raise FileNotFoundError(f"Directorio de template no encontrado: {template_path}")

        output_path = Path(output_dir)
        output_path.mkdir(parents=True, exist_ok=True)

        generated_files: List[Path] = []
        context = context or {}
        
<<<<<<< HEAD
        # CORRECCIÓN: Aplicar valores por defecto antes de procesar solo en modo leniente
        if not self.error_on_missing:
            self._apply_default_values(context)
=======

        # CORRECCIÓN: Aplicar valores por defecto antes de procesar solo en modo leniente
        if not self.error_on_missing:

        self._apply_default_values(context)
>>>>>>> b678c874
        
        for root, _, files in os.walk(template_path):
            rel_root = Path(root).relative_to(template_path)
            
            for fname in files:
                src = Path(root) / fname
                relative_template = Path(template_name) / rel_root / fname
                dest_rel = rel_root / fname

                if fname.endswith(".j2"):
                    # Template file - renderizar
                    try:
                        # CORRECCIÓN: Usar validación menos estricta
                        if raise_on_missing:
                            # Solo en casos específicos forzar validación estricta
                            original = self.strict_validation
                            self.strict_validation = True
                            self.validate_required_variables(relative_template.as_posix(), context)
                            self.strict_validation = original
                        else:
                            # Validación estándar con warnings
                            self.validate_required_variables(relative_template.as_posix(), context)
                        
                        content = self.render_template_sync(relative_template.as_posix(), context)
                        
                        dest = output_path / dest_rel.with_suffix("")  # Remover .j2
                        dest.parent.mkdir(parents=True, exist_ok=True)
                        dest.write_text(content, encoding="utf-8")
                        generated_files.append(dest)
                        
                        self.logger.debug(f"Generated: {dest}")
                        
                    except Exception as e:
                        error_msg = f"Error rendering {relative_template}: {e}"
                        
                        if raise_on_missing or self.strict_validation or self.error_on_missing:
                            self.logger.error(f"[ERROR] {error_msg}")
                            raise
                        else:
                            # CORRECCIÓN: En modo no estricto, generar archivo básico
                            self.logger.warning(f"[WARN] {error_msg} - generando contenido básico")
                            
                            try:
                                fallback_content = self._generate_fallback_content(
                                    relative_template.as_posix(), 
                                    context
                                )
                                dest = output_path / dest_rel.with_suffix("")
                                dest.parent.mkdir(parents=True, exist_ok=True)
                                dest.write_text(fallback_content, encoding="utf-8")
                                generated_files.append(dest)
                                self.logger.info(f"[FALLBACK] Generated: {dest}")
                            except Exception as fallback_error:
                                self.logger.error(f"[ERROR] Fallback también falló: {fallback_error}")
                                # Continuar con siguiente archivo
                                continue
                else:
                    # Archivo estático - copiar
                    try:
                        dest = output_path / dest_rel
                        dest.parent.mkdir(parents=True, exist_ok=True)
                        shutil.copy2(src, dest)
                        generated_files.append(dest)
                        self.logger.debug(f"Copied: {dest}")
                    except Exception as e:
                        self.logger.warning(f"[WARN] Error copiando archivo {src}: {e}")
                        # Continuar con siguiente archivo

        # CORRECCIÓN: Log sin emojis
        self.logger.info(f"[OK] Generated {len(generated_files)} files in {output_path}")
        return generated_files

    async def generate_project_async(
        self,
        template_name: str,
        output_dir: Union[str, Path],
        context: Optional[Dict[str, Any]] = None,
        *,
        raise_on_missing: bool = False,
    ) -> List[Path]:
        """Generar proyecto de forma asíncrona."""
        return await asyncio.to_thread(
            self.generate_project_sync,
            template_name,
            output_dir,
            context,
            raise_on_missing=raise_on_missing,
        )

    def generate_project(
        self,
        template_name: str,
        output_dir: Union[str, Path],
        context: Optional[Dict[str, Any]] = None,
        *,
        raise_on_missing: bool = False,
    ) -> List[Path]:
        """Generar proyecto de forma síncrona."""
        return self.generate_project_sync(
            template_name, 
            output_dir, 
            context, 
            raise_on_missing=raise_on_missing
        )
    
    def validate_template(self, template_name: str) -> Dict[str, Any]:
        """
        Validar sintaxis de un template
        
        Args:
            template_name: Nombre del template
            
        Returns:
            Resultado de validación
        """
        try:
            template = self.env.get_template(template_name)
            
            # Intentar compilar el template
            template.environment.compile_expression(template.source, undefined_to_none=False)
            
            return {
                "valid": True,
                "template_name": template_name,
                "message": "Template válido"
            }
            
        except TemplateNotFound:
            return {
                "valid": False,
                "template_name": template_name,
                "error": "Template no encontrado"
            }
            
        except TemplateSyntaxError as e:
            return {
                "valid": False,
                "template_name": template_name,
                "error": f"Error de sintaxis: {e}",
                "line": getattr(e, 'lineno', None)
            }
            
        except Exception as e:
            return {
                "valid": False,
                "template_name": template_name,
                "error": str(e)
            }
    
    def list_templates(self, pattern: Optional[str] = None) -> List[str]:
        """
        Listar templates disponibles
        
        Args:
            pattern: Patrón de filtro (ej: "fastapi/*")
            
        Returns:
            Lista de nombres de templates
        """
        try:
            templates = self.env.list_templates()
            
            if pattern:
                import fnmatch
                templates = [t for t in templates if fnmatch.fnmatch(t, pattern)]
            
            return sorted(templates)
            
        except Exception as e:
            # CORRECCIÓN: Log sin emojis
            self.logger.error(f"[ERROR] Error listando templates: {e}")
            return []
    
    def register_helper(self, name: str, func: callable):
        """
        Registrar una función helper personalizada
        
        Args:
            name: Nombre del helper
            func: Función helper
        """
        self._helpers[name] = func
        self.env.globals[name] = func
        self.logger.debug(f"Helper registrado: {name}")
    
    def register_filter(self, name: str, func: callable):
        """
        Registrar un filtro personalizado
        
        Args:
            name: Nombre del filtro
            func: Función filtro
        """
        self._custom_filters[name] = func
        self.env.filters[name] = func
        self.logger.debug(f"Filtro registrado: {name}")
    
    def clear_cache(self):
        """Limpiar cache de templates"""
        self._template_cache.clear()
        self.logger.debug("Cache de templates limpiado")
    
    # Helper functions (sin cambios significativos)
    def _camel_case(self, text: str) -> str:
        """Convertir a camelCase"""
        if not text:
            return text
        
        words = text.replace('-', '_').split('_')
        return words[0].lower() + ''.join(word.capitalize() for word in words[1:])
    
    def _snake_case(self, text: str) -> str:
        """Convertir a snake_case"""
        import re
        
        # Insertar _ antes de mayúsculas
        s1 = re.sub('(.)([A-Z][a-z]+)', r'\1_\2', text)
        # Insertar _ antes de mayúsculas seguidas de minúsculas
        s2 = re.sub('([a-z0-9])([A-Z])', r'\1_\2', s1)
        
        return s2.lower().replace('-', '_')
    
    def _kebab_case(self, text: str) -> str:
        """Convertir a kebab-case"""
        return self._snake_case(text).replace('_', '-')
    
    def _pascal_case(self, text: str) -> str:
        """Convertir a PascalCase"""
        if not text:
            return text
        
        words = text.replace('-', '_').split('_')
        return ''.join(word.capitalize() for word in words)
    
    def _pluralize(self, word: str) -> str:
        """Pluralizar palabra (inglés básico)"""
        if not word:
            return word
        
        if word.endswith('y'):
            return word[:-1] + 'ies'
        elif word.endswith(('s', 'sh', 'ch', 'x', 'z')):
            return word + 'es'
        else:
            return word + 's'
    
    def _singularize(self, word: str) -> str:
        """Singularizar palabra (inglés básico)"""
        if not word:
            return word
        
        if word.endswith('ies'):
            return word[:-3] + 'y'
        elif word.endswith('es') and len(word) > 3:
            return word[:-2]
        elif word.endswith('s') and len(word) > 2:
            return word[:-1]
        else:
            return word
    
    def _generate_uuid(self) -> str:
        """Generar UUID"""
        import uuid
        return str(uuid.uuid4())
    
    def _generate_random_secret(self, length: int = 32) -> str:
        """Generar secreto aleatorio"""
        import secrets
        import string
        
        alphabet = string.ascii_letters + string.digits
        return ''.join(secrets.choice(alphabet) for _ in range(length))
    
    def _format_type_mapping(self, attr_type: str, target: str) -> str:
        """Mapear tipos entre diferentes lenguajes"""
        mappings = {
            'sql': self._get_sql_type,
            'typescript': self._get_typescript_type,
            'python': self._get_python_type
        }
        
        mapper = mappings.get(target.lower())
        if mapper:
            return mapper(attr_type)
        
        return attr_type
    
    def _get_sql_type(self, attr_type: str) -> str:
        """Obtener tipo SQL para un tipo genérico"""
        type_mapping = {
            'string': 'VARCHAR(255)',
            'text': 'TEXT',
            'integer': 'INTEGER',
            'decimal': 'DECIMAL(10,2)',
            'boolean': 'BOOLEAN',
            'datetime': 'TIMESTAMP',
            'date': 'DATE',
            'uuid': 'UUID',
            'email': 'VARCHAR(255)',
            'password_hash': 'VARCHAR(255)',
            'json': 'JSONB'
        }
        
        return type_mapping.get(attr_type.lower(), 'VARCHAR(255)')
    
    def _get_typescript_type(self, attr_type: str) -> str:
        """Obtener tipo TypeScript para un tipo genérico"""
        type_mapping = {
            'string': 'string',
            'text': 'string',
            'integer': 'number',
            'decimal': 'number',
            'boolean': 'boolean',
            'datetime': 'Date',
            'date': 'Date',
            'uuid': 'string',
            'email': 'string',
            'password_hash': 'string',
            'json': 'object'
        }
        
        return type_mapping.get(attr_type.lower(), 'string')
    
    def _get_python_type(self, attr_type: str) -> str:
        """Obtener tipo Python para un tipo genérico"""
        type_mapping = {
            'string': 'str',
            'text': 'str',
            'integer': 'int',
            'decimal': 'Decimal',
            'boolean': 'bool',
            'datetime': 'datetime',
            'date': 'date',
            'uuid': 'UUID',
            'email': 'str',
            'password_hash': 'str',
            'json': 'dict'
        }
        
        return type_mapping.get(attr_type.lower(), 'str')
    
    def _indent_code(self, text: str, spaces: int = 4) -> str:
        """Indentar código"""
        if not text:
            return text
        
        indent = ' ' * spaces
        lines = text.split('\n')
        indented_lines = [indent + line if line.strip() else line for line in lines]
        
        return '\n'.join(indented_lines)
    
    def _quote_string(self, text: str, quote_type: str = 'double') -> str:
        """Agregar comillas a un string"""
        if quote_type == 'single':
            return f"'{text}'"
        else:
            return f'"{text}"'

# CORRECCIÓN: Instancia global con configuración no estricta por defecto
<<<<<<< HEAD
template_engine = TemplateEngine(strict_validation=False, error_on_missing=False)
=======

template_engine = TemplateEngine(strict_validation=False, error_on_missing=False)
>>>>>>> b678c874
<|MERGE_RESOLUTION|>--- conflicted
+++ resolved
@@ -82,25 +82,17 @@
         "frontend_framework": "nextjs",
     }
     
-<<<<<<< HEAD
+
     def __init__(self, templates_dir: Optional[Path] = None, strict_validation: Optional[bool] = None, error_on_missing: bool = True):
-=======
-
-    def __init__(self, templates_dir: Optional[Path] = None, strict_validation: Optional[bool] = None, error_on_missing: bool = True):
-
->>>>>>> b678c874
+
         self.templates_dir = templates_dir or self._get_default_templates_dir()
         if strict_validation is None:
             # CORRECCIÓN: Por defecto NO estricto para evitar bloqueos
             strict_validation = get_config().__dict__.get("strict_template_validation", False)
         self.strict_validation = strict_validation
-<<<<<<< HEAD
+
         self.error_on_missing = error_on_missing
-=======
-
-        self.error_on_missing = error_on_missing
-
->>>>>>> b678c874
+
         self.env = self._setup_jinja_environment()
         
         # CORRECCIÓN: Usar safe logger
@@ -226,20 +218,14 @@
         for name in required_vars:
             if name not in variables:
                 missing.add(name)
-<<<<<<< HEAD
-=======
-
->>>>>>> b678c874
+
 
         # CORRECCIÓN: Agregar valores por defecto para variables faltantes SIEMPRE
         self._apply_default_values(variables)
 
         if missing and (self.error_on_missing or self.strict_validation):
             message = f"Variables faltantes para {template_name}: {', '.join(sorted(missing))}"
-<<<<<<< HEAD
-=======
-
->>>>>>> b678c874
+
             self.logger.error(f"[ERROR] {message}")
             raise ValueError(message)
         elif missing:
@@ -489,17 +475,11 @@
         generated_files: List[Path] = []
         context = context or {}
         
-<<<<<<< HEAD
+
         # CORRECCIÓN: Aplicar valores por defecto antes de procesar solo en modo leniente
         if not self.error_on_missing:
             self._apply_default_values(context)
-=======
-
-        # CORRECCIÓN: Aplicar valores por defecto antes de procesar solo en modo leniente
-        if not self.error_on_missing:
-
-        self._apply_default_values(context)
->>>>>>> b678c874
+
         
         for root, _, files in os.walk(template_path):
             rel_root = Path(root).relative_to(template_path)
@@ -860,9 +840,5 @@
             return f'"{text}"'
 
 # CORRECCIÓN: Instancia global con configuración no estricta por defecto
-<<<<<<< HEAD
-template_engine = TemplateEngine(strict_validation=False, error_on_missing=False)
-=======
-
-template_engine = TemplateEngine(strict_validation=False, error_on_missing=False)
->>>>>>> b678c874
+
+template_engine = TemplateEngine(strict_validation=False, error_on_missing=False)