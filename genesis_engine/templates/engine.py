"""
Template Engine - Motor de plantillas Jinja2 para Genesis Engine

Este módulo es responsable de:
- Cargar y renderizar plantillas Jinja2
- Gestionar templates modulares por tecnología
- Proporcionar funciones helper personalizadas
- Validar sintaxis y variables de templates
- Cache de templates para mejor performance
"""

import os
import json
import shutil
from pathlib import Path
from typing import Any, Dict, List, Optional, Union
import fnmatch
from datetime import datetime
import asyncio
from genesis_engine.core.logging import get_logger
from genesis_engine.core.config import GenesisConfig

from jinja2 import Environment, FileSystemLoader, Template, TemplateError
from jinja2.exceptions import TemplateNotFound, TemplateSyntaxError

class TemplateEngine:
    """
    Motor de plantillas para Genesis Engine

    Gestiona la carga, renderizado y validación de templates Jinja2
    para generar código en diferentes tecnologías y frameworks.
    """

    # Variables obligatorias por plantilla integrada
    REQUIRED_VARIABLES: Dict[str, List[str]] = {
        "backend/fastapi/*": [
            "project_name",
            "description",
            "version",
            "entities",
            "database_type",
        ],
        "backend/nestjs/*": [
            "project_name",
            "description",
            "port",
            "entities",
        ],
        "frontend/nextjs/*": [
            "project_name",
            "description",
            "typescript",
            "styling",
            "state_management",
        ],
        "frontend/react/*": [
            "project_name",
            "description",
            "typescript",
            "styling",
            "state_management",
        ],
        "saas-basic/*": [
            "project_name",
            "description",
        ],
    }
    
    def __init__(self, templates_dir: Optional[Path] = None, strict_validation: Optional[bool] = None):
        self.templates_dir = templates_dir or self._get_default_templates_dir()
        if strict_validation is None:
            strict_validation = GenesisConfig.get("strict_template_validation", True)
        self.strict_validation = strict_validation
        self.env = self._setup_jinja_environment()
        self.logger = get_logger("genesis.template_engine")
        
        # Cache de templates renderizados
        self._template_cache: Dict[str, Template] = {}
        
        # Funciones helper registradas
        self._helpers: Dict[str, callable] = {}
        
        # Filtros personalizados
        self._custom_filters: Dict[str, callable] = {}
        
        # Configurar helpers y filtros por defecto
        self._setup_default_helpers()
        self._setup_default_filters()
    
    def _get_default_templates_dir(self) -> Path:
        """Obtener directorio por defecto de templates"""
        current_file = Path(__file__).parent
        return current_file.parent / "templates"
    
    def _setup_jinja_environment(self) -> Environment:
        """Configurar entorno Jinja2"""
        loader = FileSystemLoader(str(self.templates_dir))
        
        env = Environment(
            loader=loader,
            autoescape=False,  # Para código, no HTML
            trim_blocks=True,
            lstrip_blocks=True,
            keep_trailing_newline=True
        )
        
        return env
    
    
    def _setup_default_helpers(self):
        """Configurar funciones helper por defecto"""
        self._helpers.update({
            'camel_case': self._camel_case,
            'snake_case': self._snake_case,
            'kebab_case': self._kebab_case,
            'pascal_case': self._pascal_case,
            'plural': self._pluralize,
            'singular': self._singularize,
            'timestamp': lambda: datetime.utcnow().isoformat(),
            'uuid': self._generate_uuid,
            'random_secret': self._generate_random_secret,
            'format_type': self._format_type_mapping,
            'sql_type': self._get_sql_type,
            'typescript_type': self._get_typescript_type,
            'python_type': self._get_python_type
        })
        
        # Registrar helpers en el entorno Jinja2
        self.env.globals.update(self._helpers)
    def format_datetime(dt_string: str, format_str: str = "%Y-%m-%d %H:%M:%S") -> str:
        """Formatear string de datetime"""
        try:
            from datetime import datetime
            dt = datetime.fromisoformat(dt_string.replace('Z', '+00:00'))
            return dt.strftime(format_str)
        except Exception:
            return dt_string

    def humanize_size(size_bytes: int) -> str:
        """Convertir bytes a formato humano legible"""
        for unit in ['B', 'KB', 'MB', 'GB', 'TB']:
            if size_bytes < 1024.0:
                return f"{size_bytes:.1f} {unit}"
            size_bytes /= 1024.0
        return f"{size_bytes:.1f} PB"

    def safe_filename(filename: str) -> str:
        """Crear nombre de archivo seguro"""
        import re
        # Remover caracteres no seguros
        safe_name = re.sub(r'[^\w\-_\.]', '_', filename)
        # Evitar nombres especiales de Windows
        reserved_names = ['CON', 'PRN', 'AUX', 'NUL'] + [f'COM{i}' for i in range(1, 10)] + [f'LPT{i}' for i in range(1, 10)]
        if safe_name.upper() in reserved_names:
            safe_name = f"_{safe_name}"
        return safe_name    
    
    def _setup_default_filters(self):
        """Configurar filtros personalizados"""
        self._custom_filters.update({
            'camelcase': self._camel_case,
            'camel_case': self._camel_case,
            'snakecase': self._snake_case,
            'snake_case': self._snake_case,
            'kebabcase': self._kebab_case,
            'kebab_case': self._kebab_case,
            'pascalcase': self._pascal_case,
            'pascal_case': self._pascal_case,
            'plural': self._pluralize,
            'singular': self._singularize,
            'sqltype': self._get_sql_type,
            'tstype': self._get_typescript_type,
            'pytype': self._get_python_type,
            'indent_code': self._indent_code,
            'quote_string': self._quote_string
        })
        
        # Registrar filtros en el entorno
        self.env.filters.update(self._custom_filters)

    def validate_required_variables(self, template_name: str, variables: Dict[str, Any]):
        """Verificar que se proporcionen las variables requeridas para una plantilla"""
        missing = set()
        for pattern, required in self.REQUIRED_VARIABLES.items():
            if fnmatch.fnmatch(template_name, pattern):
                for name in required:
                    if name not in variables:
                        missing.add(name)
        if missing:
            message = f"Variables faltantes para {template_name}: {', '.join(sorted(missing))}"
            if self.strict_validation:
                raise KeyError(message)
            else:
                self.logger.warning(message)
                for name in missing:
                    variables.setdefault(name, "")
    
<<<<<<< HEAD
    def render_template(
=======
    def _render_template_sync(
>>>>>>> ea307185
        self,
        template_name: str,
        variables: Dict[str, Any],
        use_cache: bool,
    ) -> str:
        """Versión síncrona del renderizado de plantillas."""
        render_vars = variables or {}

        # Obtener template (con cache si está habilitado)
        if use_cache and template_name in self._template_cache:
            template = self._template_cache[template_name]
        else:
            template_key = template_name.replace("\\", "/")
            template = self.env.get_template(template_key)
            if use_cache:
                self._template_cache[template_name] = template

        render_vars.update(
            {
                "generated_at": datetime.utcnow().isoformat(),
                "generator": "Genesis Engine",
                "template_name": template_name,
            }
        )

        return template.render(**render_vars)

    async def render_template(
        self,
        template_name: str,
        variables: Dict[str, Any] = None,
        use_cache: bool = True,
    ) -> str:
        """Renderizar una plantilla de forma asíncrona."""
        vars_clean = variables or {}
        # Validar variables antes de ejecutar en hilo separado
        self.validate_required_variables(template_name, vars_clean)
        try:
<<<<<<< HEAD
            # Obtener template (con cache si está habilitado)
            if use_cache and template_name in self._template_cache:
                template = self._template_cache[template_name]
            else:
                template_name = template_name.replace("\\", "/")
                template = self.env.get_template(template_name)
                if use_cache:
                    self._template_cache[template_name] = template
            
            # Agregar variables globales útiles
            render_vars.update({
                'generated_at': datetime.utcnow().isoformat(),
                'generator': 'Genesis Engine',
                'template_name': template_name
            })
            
            # Renderizar template
            content = template.render(**render_vars)

=======
            content = await asyncio.to_thread(
                self._render_template_sync, template_name, vars_clean, use_cache
            )
>>>>>>> ea307185
            self.logger.debug(f"✅ Template renderizado: {template_name}")
            return content
        except TemplateNotFound as e:
            self.logger.error(f"❌ Template no encontrado: {template_name}")
            raise FileNotFoundError(f"Template no encontrado: {template_name}") from e
        except TemplateSyntaxError as e:
            self.logger.error(f"❌ Error de sintaxis en template {template_name}: {e}")
            raise ValueError(f"Error de sintaxis en template: {e}") from e
        except Exception as e:
            self.logger.error(f"❌ Error renderizando template {template_name}: {e}")
            raise RuntimeError(f"Error renderizando template: {e}") from e
    
<<<<<<< HEAD
    def render_string_template(
        self,
        template_string: str,
        variables: Dict[str, Any] = None
=======
    def _render_string_template_sync(
        self, template_string: str, variables: Dict[str, Any]
>>>>>>> ea307185
    ) -> str:
        render_vars = variables or {}
        template = self.env.from_string(template_string)
        render_vars.update(
            {
                "generated_at": datetime.utcnow().isoformat(),
                "generator": "Genesis Engine",
            }
        )
        return template.render(**render_vars)

    async def render_string_template(
        self,
        template_string: str,
        variables: Dict[str, Any] = None,
    ) -> str:
        """Renderizar una plantilla desde un string de forma asíncrona."""
        vars_clean = variables or {}
        self.validate_required_variables("string_template", vars_clean)
        try:
            return await asyncio.to_thread(
                self._render_string_template_sync, template_string, vars_clean
            )
        except Exception as e:
            self.logger.error(f"❌ Error renderizando string template: {e}")
            raise RuntimeError(f"Error renderizando string template: {e}") from e
    
    def validate_template(self, template_name: str) -> Dict[str, Any]:
        """
        Validar sintaxis de un template
        
        Args:
            template_name: Nombre del template
            
        Returns:
            Resultado de validación
        """
        try:
            template = self.env.get_template(template_name)
            
            # Intentar compilar el template
            template.environment.compile_expression(template.source, undefined_to_none=False)
            
            return {
                "valid": True,
                "template_name": template_name,
                "message": "Template válido"
            }
            
        except TemplateNotFound:
            return {
                "valid": False,
                "template_name": template_name,
                "error": "Template no encontrado"
            }
            
        except TemplateSyntaxError as e:
            return {
                "valid": False,
                "template_name": template_name,
                "error": f"Error de sintaxis: {e}",
                "line": getattr(e, 'lineno', None)
            }
            
        except Exception as e:
            return {
                "valid": False,
                "template_name": template_name,
                "error": str(e)
            }
    
    def list_templates(self, pattern: Optional[str] = None) -> List[str]:
        """
        Listar templates disponibles
        
        Args:
            pattern: Patrón de filtro (ej: "fastapi/*")
            
        Returns:
            Lista de nombres de templates
        """
        try:
            templates = self.env.list_templates()
            
            if pattern:
                import fnmatch
                templates = [t for t in templates if fnmatch.fnmatch(t, pattern)]
            
            return sorted(templates)
            
        except Exception as e:
            self.logger.error(f"❌ Error listando templates: {e}")
            return []
    
    def get_template_variables(self, template_name: str) -> List[str]:
        """
        Obtener variables utilizadas en un template
        
        Args:
            template_name: Nombre del template
            
        Returns:
            Lista de variables
        """
        try:
            template = self.env.get_template(template_name)
            
            # Analizar AST del template para encontrar variables
            from jinja2 import meta
            ast = self.env.parse(template.source)
            variables = meta.find_undeclared_variables(ast)
            
            return sorted(list(variables))
            
        except Exception as e:
            self.logger.error(f"❌ Error analizando variables del template {template_name}: {e}")
            return []

<<<<<<< HEAD
    def generate_project(
=======
    def _generate_project_sync(
>>>>>>> ea307185
        self,
        template_name: str,
        output_dir: Union[str, Path],
        context: Optional[Dict[str, Any]],
    ) -> List[str]:
        template_path = self.templates_dir / template_name
        if not template_path.exists() or not template_path.is_dir():
            raise FileNotFoundError(f"Directorio de template no encontrado: {template_path}")

        output_path = Path(output_dir)
        output_path.mkdir(parents=True, exist_ok=True)

        generated_files: List[str] = []
        for root, _, files in os.walk(template_path):
            rel_root = Path(root).relative_to(template_path)
            for fname in files:
                src = Path(root) / fname
                relative_template = Path(template_name) / rel_root / fname
                dest_rel = rel_root / fname

                if fname.endswith(".j2"):
<<<<<<< HEAD
                    rendered = self.render_template(
                        relative_template.as_posix(), context or {}
=======
                    vars_clean = context or {}
                    self.validate_required_variables(
                        relative_template.as_posix(), vars_clean
                    )
                    rendered = self._render_template_sync(
                        relative_template.as_posix(), vars_clean, True
>>>>>>> ea307185
                    )
                    dest = output_path / dest_rel.with_suffix("")
                    dest.parent.mkdir(parents=True, exist_ok=True)
                    dest.write_text(rendered, encoding="utf-8")
                    generated_files.append(str(dest))
                else:
                    dest = output_path / dest_rel
                    dest.parent.mkdir(parents=True, exist_ok=True)
                    shutil.copyfile(src, dest)
                    generated_files.append(str(dest))

        return generated_files

    async def generate_project(
        self,
        template_name: str,
        output_dir: Union[str, Path],
        context: Optional[Dict[str, Any]] = None,
    ) -> List[str]:
        """Renderizar todas las plantillas dentro de un directorio de forma asíncrona"""
        return await asyncio.to_thread(
            self._generate_project_sync, template_name, output_dir, context
        )
    
    def register_helper(self, name: str, func: callable):
        """
        Registrar una función helper personalizada
        
        Args:
            name: Nombre del helper
            func: Función helper
        """
        self._helpers[name] = func
        self.env.globals[name] = func
        self.logger.debug(f"Helper registrado: {name}")
    
    def register_filter(self, name: str, func: callable):
        """
        Registrar un filtro personalizado
        
        Args:
            name: Nombre del filtro
            func: Función filtro
        """
        self._custom_filters[name] = func
        self.env.filters[name] = func
        self.logger.debug(f"Filtro registrado: {name}")
    
    def clear_cache(self):
        """Limpiar cache de templates"""
        self._template_cache.clear()
        self.logger.debug("Cache de templates limpiado")
    
    # Helper functions
    def _camel_case(self, text: str) -> str:
        """Convertir a camelCase"""
        if not text:
            return text
        
        words = text.replace('-', '_').split('_')
        return words[0].lower() + ''.join(word.capitalize() for word in words[1:])
    
    def _snake_case(self, text: str) -> str:
        """Convertir a snake_case"""
        import re
        
        # Insertar _ antes de mayúsculas
        s1 = re.sub('(.)([A-Z][a-z]+)', r'\1_\2', text)
        # Insertar _ antes de mayúsculas seguidas de minúsculas
        s2 = re.sub('([a-z0-9])([A-Z])', r'\1_\2', s1)
        
        return s2.lower().replace('-', '_')
    
    def _kebab_case(self, text: str) -> str:
        """Convertir a kebab-case"""
        return self._snake_case(text).replace('_', '-')
    
    def _pascal_case(self, text: str) -> str:
        """Convertir a PascalCase"""
        if not text:
            return text
        
        words = text.replace('-', '_').split('_')
        return ''.join(word.capitalize() for word in words)
    
    def _pluralize(self, word: str) -> str:
        """Pluralizar palabra (inglés básico)"""
        if not word:
            return word
        
        if word.endswith('y'):
            return word[:-1] + 'ies'
        elif word.endswith(('s', 'sh', 'ch', 'x', 'z')):
            return word + 'es'
        else:
            return word + 's'
    
    def _singularize(self, word: str) -> str:
        """Singularizar palabra (inglés básico)"""
        if not word:
            return word
        
        if word.endswith('ies'):
            return word[:-3] + 'y'
        elif word.endswith('es') and len(word) > 3:
            return word[:-2]
        elif word.endswith('s') and len(word) > 2:
            return word[:-1]
        else:
            return word
    
    def _generate_uuid(self) -> str:
        """Generar UUID"""
        import uuid
        return str(uuid.uuid4())
    
    def _generate_random_secret(self, length: int = 32) -> str:
        """Generar secreto aleatorio"""
        import secrets
        import string
        
        alphabet = string.ascii_letters + string.digits
        return ''.join(secrets.choice(alphabet) for _ in range(length))
    
    def _format_type_mapping(self, attr_type: str, target: str) -> str:
        """Mapear tipos entre diferentes lenguajes"""
        mappings = {
            'sql': self._get_sql_type,
            'typescript': self._get_typescript_type,
            'python': self._get_python_type
        }
        
        mapper = mappings.get(target.lower())
        if mapper:
            return mapper(attr_type)
        
        return attr_type
    
    def _get_sql_type(self, attr_type: str) -> str:
        """Obtener tipo SQL para un tipo genérico"""
        type_mapping = {
            'string': 'VARCHAR(255)',
            'text': 'TEXT',
            'integer': 'INTEGER',
            'decimal': 'DECIMAL(10,2)',
            'boolean': 'BOOLEAN',
            'datetime': 'TIMESTAMP',
            'date': 'DATE',
            'uuid': 'UUID',
            'email': 'VARCHAR(255)',
            'password_hash': 'VARCHAR(255)',
            'json': 'JSONB'
        }
        
        return type_mapping.get(attr_type.lower(), 'VARCHAR(255)')
    
    def _get_typescript_type(self, attr_type: str) -> str:
        """Obtener tipo TypeScript para un tipo genérico"""
        type_mapping = {
            'string': 'string',
            'text': 'string',
            'integer': 'number',
            'decimal': 'number',
            'boolean': 'boolean',
            'datetime': 'Date',
            'date': 'Date',
            'uuid': 'string',
            'email': 'string',
            'password_hash': 'string',
            'json': 'object'
        }
        
        return type_mapping.get(attr_type.lower(), 'string')
    
    def _get_python_type(self, attr_type: str) -> str:
        """Obtener tipo Python para un tipo genérico"""
        type_mapping = {
            'string': 'str',
            'text': 'str',
            'integer': 'int',
            'decimal': 'Decimal',
            'boolean': 'bool',
            'datetime': 'datetime',
            'date': 'date',
            'uuid': 'UUID',
            'email': 'str',
            'password_hash': 'str',
            'json': 'dict'
        }
        
        return type_mapping.get(attr_type.lower(), 'str')
    
    def _indent_code(self, text: str, spaces: int = 4) -> str:
        """Indentar código"""
        if not text:
            return text
        
        indent = ' ' * spaces
        lines = text.split('\n')
        indented_lines = [indent + line if line.strip() else line for line in lines]
        
        return '\n'.join(indented_lines)
    
    def _quote_string(self, text: str, quote_type: str = 'double') -> str:
        """Agregar comillas a un string"""
        if quote_type == 'single':
            return f"'{text}'"
        else:
            return f'"{text}"'

# Instancia global del motor de templates
template_engine = TemplateEngine()<|MERGE_RESOLUTION|>--- conflicted
+++ resolved
@@ -195,11 +195,9 @@
                 for name in missing:
                     variables.setdefault(name, "")
     
-<<<<<<< HEAD
+
     def render_template(
-=======
-    def _render_template_sync(
->>>>>>> ea307185
+
         self,
         template_name: str,
         variables: Dict[str, Any],
@@ -238,7 +236,7 @@
         # Validar variables antes de ejecutar en hilo separado
         self.validate_required_variables(template_name, vars_clean)
         try:
-<<<<<<< HEAD
+
             # Obtener template (con cache si está habilitado)
             if use_cache and template_name in self._template_cache:
                 template = self._template_cache[template_name]
@@ -258,11 +256,7 @@
             # Renderizar template
             content = template.render(**render_vars)
 
-=======
-            content = await asyncio.to_thread(
-                self._render_template_sync, template_name, vars_clean, use_cache
-            )
->>>>>>> ea307185
+
             self.logger.debug(f"✅ Template renderizado: {template_name}")
             return content
         except TemplateNotFound as e:
@@ -275,15 +269,12 @@
             self.logger.error(f"❌ Error renderizando template {template_name}: {e}")
             raise RuntimeError(f"Error renderizando template: {e}") from e
     
-<<<<<<< HEAD
+
     def render_string_template(
         self,
         template_string: str,
         variables: Dict[str, Any] = None
-=======
-    def _render_string_template_sync(
-        self, template_string: str, variables: Dict[str, Any]
->>>>>>> ea307185
+
     ) -> str:
         render_vars = variables or {}
         template = self.env.from_string(template_string)
@@ -402,11 +393,9 @@
             self.logger.error(f"❌ Error analizando variables del template {template_name}: {e}")
             return []
 
-<<<<<<< HEAD
+
     def generate_project(
-=======
-    def _generate_project_sync(
->>>>>>> ea307185
+
         self,
         template_name: str,
         output_dir: Union[str, Path],
@@ -428,17 +417,10 @@
                 dest_rel = rel_root / fname
 
                 if fname.endswith(".j2"):
-<<<<<<< HEAD
+
                     rendered = self.render_template(
                         relative_template.as_posix(), context or {}
-=======
-                    vars_clean = context or {}
-                    self.validate_required_variables(
-                        relative_template.as_posix(), vars_clean
-                    )
-                    rendered = self._render_template_sync(
-                        relative_template.as_posix(), vars_clean, True
->>>>>>> ea307185
+
                     )
                     dest = output_path / dest_rel.with_suffix("")
                     dest.parent.mkdir(parents=True, exist_ok=True)
