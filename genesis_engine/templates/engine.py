"""
Template Engine - Motor de plantillas Jinja2 para Genesis Engine

Este módulo es responsable de:
- Cargar y renderizar plantillas Jinja2
- Gestionar templates modulares por tecnología
- Proporcionar funciones helper personalizadas
- Validar sintaxis y variables de templates
- Cache de templates para mejor performance
"""

import os
import json
import shutil
from pathlib import Path
from typing import Any, Dict, List, Optional, Union
import fnmatch
from datetime import datetime
import asyncio
from genesis_engine.core.logging import get_logger
from genesis_engine.core.config import get_config

from jinja2 import Environment, FileSystemLoader, Template, TemplateError
from jinja2.exceptions import TemplateNotFound, TemplateSyntaxError

class TemplateEngine:
    """
    Motor de plantillas para Genesis Engine

    Gestiona la carga, renderizado y validación de templates Jinja2
    para generar código en diferentes tecnologías y frameworks.
    """

    # Variables obligatorias por plantilla integrada
    REQUIRED_VARIABLES: Dict[str, List[str]] = {
        "backend/fastapi/*": [
            "project_name",
            "description",
            "version",
            "entities",
            "database_type",
        ],
        "backend/nestjs/*": [
            "project_name",
            "description",
            "port",
            "entities",
        ],
        "frontend/nextjs/*": [
            "project_name",
            "description",
            "typescript",
            "state_management",
        ],
        "frontend/react/*": [
            "project_name",
            "description",
            "typescript",
            "state_management",
        ],
        "saas-basic/*": [
            "project_name",
            "description",
        ],
    }
    
    def __init__(self, templates_dir: Optional[Path] = None, strict_validation: Optional[bool] = None):
        self.templates_dir = templates_dir or self._get_default_templates_dir()
        if strict_validation is None:
            strict_validation = get_config().__dict__.get("strict_template_validation", True)
        self.strict_validation = strict_validation
        self.env = self._setup_jinja_environment()
        self.logger = get_logger("genesis.template_engine")
        
        # Cache de templates renderizados
        self._template_cache: Dict[str, Template] = {}
        
        # Funciones helper registradas
        self._helpers: Dict[str, callable] = {}
        
        # Filtros personalizados
        self._custom_filters: Dict[str, callable] = {}
        
        # Configurar helpers y filtros por defecto
        self._setup_default_helpers()
        self._setup_default_filters()
    
    def _get_default_templates_dir(self) -> Path:
        """Obtener directorio por defecto de templates"""
        current_file = Path(__file__).parent
        return current_file.parent / "templates"
    
    def _setup_jinja_environment(self) -> Environment:
        """Configurar entorno Jinja2"""
        loader = FileSystemLoader(str(self.templates_dir))
        
        env = Environment(
            loader=loader,
            autoescape=False,  # Para código, no HTML
            trim_blocks=True,
            lstrip_blocks=True,
            keep_trailing_newline=True
        )
        
        return env
    
    def _setup_default_helpers(self):
        """Configurar funciones helper por defecto"""
        self._helpers.update({
            'camel_case': self._camel_case,
            'snake_case': self._snake_case,
            'kebab_case': self._kebab_case,
            'pascal_case': self._pascal_case,
            'plural': self._pluralize,
            'singular': self._singularize,
            'timestamp': lambda: datetime.utcnow().isoformat(),
            'uuid': self._generate_uuid,
            'random_secret': self._generate_random_secret,
            'format_type': self._format_type_mapping,
            'sql_type': self._get_sql_type,
            'typescript_type': self._get_typescript_type,
            'python_type': self._get_python_type
        })
        
        # Registrar helpers en el entorno Jinja2
        self.env.globals.update(self._helpers)
    
    def _setup_default_filters(self):
        """Configurar filtros personalizados"""
        self._custom_filters.update({
            'camelcase': self._camel_case,
            'camel_case': self._camel_case,
            'snakecase': self._snake_case,
            'snake_case': self._snake_case,
            'kebabcase': self._kebab_case,
            'kebab_case': self._kebab_case,
            'pascalcase': self._pascal_case,
            'pascal_case': self._pascal_case,
            'plural': self._pluralize,
            'singular': self._singularize,
            'sqltype': self._get_sql_type,
            'tstype': self._get_typescript_type,
            'pytype': self._get_python_type,
            'indent_code': self._indent_code,
            'quote_string': self._quote_string
        })
        
        # Registrar filtros en el entorno
        self.env.filters.update(self._custom_filters)

    def get_template_variables(self, template_name: str) -> List[str]:
        """
        Obtener variables usadas en un template.
        
        Args:
            template_name: Nombre del template
            
        Returns:
            Lista de variables
        """
        try:
            template_source = self.env.loader.get_source(self.env, template_name)[0]
            from jinja2 import meta
            ast = self.env.parse(template_source)
            variables = meta.find_undeclared_variables(ast)
            return list(variables)
        except Exception as e:
            self.logger.warning(f"Error analyzing template {template_name}: {e}")
            return []

    def validate_required_variables(self, template_name: str, variables: Dict[str, Any]):
        """Validar que se proporcionen las variables requeridas para una plantilla."""

        missing = set()

        optional_non_strict = {"styling", "state_management"}

        # Reglas específicas por patrón de template
        for pattern, required in self.REQUIRED_VARIABLES.items():
            if fnmatch.fnmatch(template_name, pattern):
                for name in required:
                    if name not in variables:
                        if not self.strict_validation and name in optional_non_strict:
                            variables[name] = ""
                        else:
                            missing.add(name)

        # Validación genérica basada en variables esperadas dentro del template
        expected = set(self.get_template_variables(template_name))
        generic_required = {"project_name", "description"}
        for name in generic_required:
            if name in expected and name not in variables:
                missing.add(name)

        if missing:
            message = f"Variables faltantes para {template_name}: {', '.join(sorted(missing))}"
            if self.strict_validation:
                raise ValueError(message)
            else:
                self.logger.warning(message)
                # Agregar variables por defecto para evitar errores
                for name in missing:
                    if name == "project_name":
                        variables[name] = "my_project"
                    elif name == "description":
                        variables[name] = "Generated project"
                    else:
                        variables[name] = ""

    # MÉTODO SÍNCRONO AGREGADO para compatibilidad con tests
    def render_template_sync(
        self,
        template_name: str,
        variables: Dict[str, Any] = None,
        use_cache: bool = True,
    ) -> str:
        """
        Renderizar plantilla de forma síncrona.
        COMPATIBILIDAD: Para mantener compatibilidad con código síncrono.
        
        Args:
            template_name: Nombre del template
            variables: Variables para el template
            use_cache: Usar cache de templates
            
        Returns:
            Contenido renderizado
        """
        vars_clean = variables or {}
        
        # Validar variables requeridas
        if self.strict_validation:
            # En modo estricto, cualquier falta produce excepción
            self.validate_required_variables(template_name, vars_clean)
        else:
            # En modo no estricto sólo se advierte y no se insertan valores por defecto
            original = self.strict_validation
            try:
                self.strict_validation = True
                self.validate_required_variables(template_name, vars_clean)
            except ValueError:
                self.logger.warning(f"Missing variables for {template_name}")
            finally:
                self.strict_validation = original
        
        try:
            # Obtener template (con cache si está habilitado)
            if use_cache and template_name in self._template_cache:
                template = self._template_cache[template_name]
            else:
                template_key = template_name.replace("\\", "/")
                template = self.env.get_template(template_key)
                if use_cache:
                    self._template_cache[template_name] = template

            # Agregar variables globales útiles
            vars_clean.update({
                'generated_at': datetime.utcnow().isoformat(),
                'generator': 'Genesis Engine',
                'template_name': template_name
            })
            
            return template.render(**vars_clean)
            
        except TemplateNotFound:
            raise FileNotFoundError(f"Template not found: {template_name}")
        except TemplateError as e:
            raise ValueError(f"Template error in {template_name}: {e}")

    def render_template(
        self,
        template_name: str,
        variables: Dict[str, Any] = None,
        use_cache: bool = True,
    ) -> str:
        """Versión síncrona del renderizado de plantillas."""
        return self.render_template_sync(template_name, variables, use_cache)

    async def render_template_async(
        self,
        template_name: str,
        variables: Dict[str, Any] = None,
        use_cache: bool = True,
    ) -> str:
        """Renderizar una plantilla de forma asíncrona."""
        vars_clean = variables or {}
        
        # Validar variables antes de ejecutar en hilo separado
        self.validate_required_variables(template_name, vars_clean)
        
        try:
            # Ejecutar renderizado síncrono en executor
            loop = asyncio.get_event_loop()
            content = await loop.run_in_executor(
                None,
                self.render_template_sync,
                template_name,
                vars_clean,
                use_cache
            )
            
            self.logger.debug(f"✅ Template renderizado: {template_name}")
            return content
            
        except Exception as e:
            self.logger.error(f"❌ Error renderizando template {template_name}: {e}")
            raise
    
    def render_string_template(
        self,
        template_string: str,
        variables: Dict[str, Any] = None
    ) -> str:
        """Renderizar template desde string de forma síncrona."""
        render_vars = variables or {}
        template = self.env.from_string(template_string)
        render_vars.update({
            "generated_at": datetime.utcnow().isoformat(),
            "generator": "Genesis Engine",
        })
        return template.render(**render_vars)

    async def render_string_template_async(
        self,
        template_string: str,
        variables: Dict[str, Any] = None,
    ) -> str:
        """Renderizar una plantilla desde un string de forma asíncrona."""
        vars_clean = variables or {}
        try:
            return await asyncio.to_thread(
                self.render_string_template, template_string, vars_clean
            )
        except Exception as e:
            self.logger.error(f"❌ Error renderizando string template: {e}")
            raise RuntimeError(f"Error renderizando string template: {e}") from e

    # MÉTODO SÍNCRONO AGREGADO para compatibilidad con tests
    def generate_project_sync(
        self,
        template_name: str,
        output_dir: Union[str, Path],
        context: Optional[Dict[str, Any]] = None,
        *,
        raise_on_missing: bool = True,
    ) -> List[Path]:
        """
        Generar proyecto completo desde template de forma síncrona.
        COMPATIBILIDAD: Para mantener compatibilidad con código síncrono.
        
        Args:
            template_name: Nombre del template/directorio
            output_dir: Directorio de salida
            context: Variables para los templates
            
        Returns:
            Lista de archivos generados
        """
        template_path = self.templates_dir / template_name
        if not template_path.exists() or not template_path.is_dir():
            raise FileNotFoundError(f"Directorio de template no encontrado: {template_path}")

        output_path = Path(output_dir)
        output_path.mkdir(parents=True, exist_ok=True)

        generated_files: List[Path] = []
        context = context or {}
        
        for root, _, files in os.walk(template_path):
            rel_root = Path(root).relative_to(template_path)
            
            for fname in files:
                src = Path(root) / fname
                relative_template = Path(template_name) / rel_root / fname
                dest_rel = rel_root / fname

                if fname.endswith(".j2"):
                    # Template file - renderizar
                    if raise_on_missing:
                        # Forzar validación estricta independientemente de la configuración global
                        original = self.strict_validation
                        try:
                            self.strict_validation = True
                            self.validate_required_variables(relative_template.as_posix(), context)
                        finally:
                            self.strict_validation = original
                    else:
                        # Validación estándar respetando strict_validation
                        try:
                            self.validate_required_variables(relative_template.as_posix(), context)
                        except ValueError:
                            # Convertir error en advertencia y usar valores por defecto
                            self.logger.warning(
                                f"Missing variables for {relative_template}, using defaults"
                            )
                            if 'project_name' not in context:
                                context['project_name'] = 'my_project'
                            if 'description' not in context:
                                context['description'] = 'Generated project'
                    
                    try:
                        content = self.render_template_sync(relative_template.as_posix(), context)
                        
                        dest = output_path / dest_rel.with_suffix("")  # Remover .j2
                        dest.parent.mkdir(parents=True, exist_ok=True)
                        dest.write_text(content, encoding="utf-8")
                        generated_files.append(dest)
                        
                        self.logger.debug(f"Generated: {dest}")
                        
                    except Exception as e:
                        self.logger.error(f"Error rendering {relative_template}: {e}")
                        raise
                else:
                    # Archivo estático - copiar
                    dest = output_path / dest_rel
                    dest.parent.mkdir(parents=True, exist_ok=True)
                    shutil.copy2(src, dest)
                    generated_files.append(dest)
                    self.logger.debug(f"Copied: {dest}")

        self.logger.info(f"Generated {len(generated_files)} files in {output_path}")
        return generated_files

    async def generate_project_async(
        self,
        template_name: str,
        output_dir: Union[str, Path],
        context: Optional[Dict[str, Any]] = None,
        *,
        raise_on_missing: bool = True,
    ) -> List[Path]:
        """Generar proyecto de forma asíncrona."""
        return await asyncio.to_thread(
            self.generate_project_sync,
            template_name,
            output_dir,
            context,
            raise_on_missing=raise_on_missing,
        )

    def generate_project(
        self,
        template_name: str,
        output_dir: Union[str, Path],
        context: Optional[Dict[str, Any]] = None,
        *,
        raise_on_missing: bool = True,
    ) -> List[Path]:
        """Generar proyecto de forma síncrona."""
        return asyncio.run(
<<<<<<< HEAD
            self.generate_project_async(template_name, output_dir, context)
=======

            self.generate_project_async(template_name, output_dir, context)

>>>>>>> 2d98cdab
        )
    
    def validate_template(self, template_name: str) -> Dict[str, Any]:
        """
        Validar sintaxis de un template
        
        Args:
            template_name: Nombre del template
            
        Returns:
            Resultado de validación
        """
        try:
            template = self.env.get_template(template_name)
            
            # Intentar compilar el template
            template.environment.compile_expression(template.source, undefined_to_none=False)
            
            return {
                "valid": True,
                "template_name": template_name,
                "message": "Template válido"
            }
            
        except TemplateNotFound:
            return {
                "valid": False,
                "template_name": template_name,
                "error": "Template no encontrado"
            }
            
        except TemplateSyntaxError as e:
            return {
                "valid": False,
                "template_name": template_name,
                "error": f"Error de sintaxis: {e}",
                "line": getattr(e, 'lineno', None)
            }
            
        except Exception as e:
            return {
                "valid": False,
                "template_name": template_name,
                "error": str(e)
            }
    
    def list_templates(self, pattern: Optional[str] = None) -> List[str]:
        """
        Listar templates disponibles
        
        Args:
            pattern: Patrón de filtro (ej: "fastapi/*")
            
        Returns:
            Lista de nombres de templates
        """
        try:
            templates = self.env.list_templates()
            
            if pattern:
                import fnmatch
                templates = [t for t in templates if fnmatch.fnmatch(t, pattern)]
            
            return sorted(templates)
            
        except Exception as e:
            self.logger.error(f"❌ Error listando templates: {e}")
            return []
    
    def register_helper(self, name: str, func: callable):
        """
        Registrar una función helper personalizada
        
        Args:
            name: Nombre del helper
            func: Función helper
        """
        self._helpers[name] = func
        self.env.globals[name] = func
        self.logger.debug(f"Helper registrado: {name}")
    
    def register_filter(self, name: str, func: callable):
        """
        Registrar un filtro personalizado
        
        Args:
            name: Nombre del filtro
            func: Función filtro
        """
        self._custom_filters[name] = func
        self.env.filters[name] = func
        self.logger.debug(f"Filtro registrado: {name}")
    
    def clear_cache(self):
        """Limpiar cache de templates"""
        self._template_cache.clear()
        self.logger.debug("Cache de templates limpiado")
    
    # Helper functions
    def _camel_case(self, text: str) -> str:
        """Convertir a camelCase"""
        if not text:
            return text
        
        words = text.replace('-', '_').split('_')
        return words[0].lower() + ''.join(word.capitalize() for word in words[1:])
    
    def _snake_case(self, text: str) -> str:
        """Convertir a snake_case"""
        import re
        
        # Insertar _ antes de mayúsculas
        s1 = re.sub('(.)([A-Z][a-z]+)', r'\1_\2', text)
        # Insertar _ antes de mayúsculas seguidas de minúsculas
        s2 = re.sub('([a-z0-9])([A-Z])', r'\1_\2', s1)
        
        return s2.lower().replace('-', '_')
    
    def _kebab_case(self, text: str) -> str:
        """Convertir a kebab-case"""
        return self._snake_case(text).replace('_', '-')
    
    def _pascal_case(self, text: str) -> str:
        """Convertir a PascalCase"""
        if not text:
            return text
        
        words = text.replace('-', '_').split('_')
        return ''.join(word.capitalize() for word in words)
    
    def _pluralize(self, word: str) -> str:
        """Pluralizar palabra (inglés básico)"""
        if not word:
            return word
        
        if word.endswith('y'):
            return word[:-1] + 'ies'
        elif word.endswith(('s', 'sh', 'ch', 'x', 'z')):
            return word + 'es'
        else:
            return word + 's'
    
    def _singularize(self, word: str) -> str:
        """Singularizar palabra (inglés básico)"""
        if not word:
            return word
        
        if word.endswith('ies'):
            return word[:-3] + 'y'
        elif word.endswith('es') and len(word) > 3:
            return word[:-2]
        elif word.endswith('s') and len(word) > 2:
            return word[:-1]
        else:
            return word
    
    def _generate_uuid(self) -> str:
        """Generar UUID"""
        import uuid
        return str(uuid.uuid4())
    
    def _generate_random_secret(self, length: int = 32) -> str:
        """Generar secreto aleatorio"""
        import secrets
        import string
        
        alphabet = string.ascii_letters + string.digits
        return ''.join(secrets.choice(alphabet) for _ in range(length))
    
    def _format_type_mapping(self, attr_type: str, target: str) -> str:
        """Mapear tipos entre diferentes lenguajes"""
        mappings = {
            'sql': self._get_sql_type,
            'typescript': self._get_typescript_type,
            'python': self._get_python_type
        }
        
        mapper = mappings.get(target.lower())
        if mapper:
            return mapper(attr_type)
        
        return attr_type
    
    def _get_sql_type(self, attr_type: str) -> str:
        """Obtener tipo SQL para un tipo genérico"""
        type_mapping = {
            'string': 'VARCHAR(255)',
            'text': 'TEXT',
            'integer': 'INTEGER',
            'decimal': 'DECIMAL(10,2)',
            'boolean': 'BOOLEAN',
            'datetime': 'TIMESTAMP',
            'date': 'DATE',
            'uuid': 'UUID',
            'email': 'VARCHAR(255)',
            'password_hash': 'VARCHAR(255)',
            'json': 'JSONB'
        }
        
        return type_mapping.get(attr_type.lower(), 'VARCHAR(255)')
    
    def _get_typescript_type(self, attr_type: str) -> str:
        """Obtener tipo TypeScript para un tipo genérico"""
        type_mapping = {
            'string': 'string',
            'text': 'string',
            'integer': 'number',
            'decimal': 'number',
            'boolean': 'boolean',
            'datetime': 'Date',
            'date': 'Date',
            'uuid': 'string',
            'email': 'string',
            'password_hash': 'string',
            'json': 'object'
        }
        
        return type_mapping.get(attr_type.lower(), 'string')
    
    def _get_python_type(self, attr_type: str) -> str:
        """Obtener tipo Python para un tipo genérico"""
        type_mapping = {
            'string': 'str',
            'text': 'str',
            'integer': 'int',
            'decimal': 'Decimal',
            'boolean': 'bool',
            'datetime': 'datetime',
            'date': 'date',
            'uuid': 'UUID',
            'email': 'str',
            'password_hash': 'str',
            'json': 'dict'
        }
        
        return type_mapping.get(attr_type.lower(), 'str')
    
    def _indent_code(self, text: str, spaces: int = 4) -> str:
        """Indentar código"""
        if not text:
            return text
        
        indent = ' ' * spaces
        lines = text.split('\n')
        indented_lines = [indent + line if line.strip() else line for line in lines]
        
        return '\n'.join(indented_lines)
    
    def _quote_string(self, text: str, quote_type: str = 'double') -> str:
        """Agregar comillas a un string"""
        if quote_type == 'single':
            return f"'{text}'"
        else:
            return f'"{text}"'

# Instancia global del motor de templates
template_engine = TemplateEngine()<|MERGE_RESOLUTION|>--- conflicted
+++ resolved
@@ -449,13 +449,9 @@
     ) -> List[Path]:
         """Generar proyecto de forma síncrona."""
         return asyncio.run(
-<<<<<<< HEAD
+
             self.generate_project_async(template_name, output_dir, context)
-=======
-
-            self.generate_project_async(template_name, output_dir, context)
-
->>>>>>> 2d98cdab
+
         )
     
     def validate_template(self, template_name: str) -> Dict[str, Any]:
