--- conflicted
+++ resolved
@@ -476,15 +476,12 @@
         context = context or {}
         
 
-<<<<<<< HEAD
+
 
         # CORRECCIÓN: Aplicar valores por defecto antes de procesar solo en modo leniente
         if not self.error_on_missing:
 
-=======
-        # CORRECCIÓN: Aplicar valores por defecto antes de procesar solo en modo leniente
-        if not self.error_on_missing:
->>>>>>> f7571c60
+
             self._apply_default_values(context)
 
         
@@ -848,8 +845,4 @@
 
 # CORRECCIÓN: Instancia global con configuración no estricta por defecto
 
-<<<<<<< HEAD
-
-=======
->>>>>>> f7571c60
 template_engine = TemplateEngine(strict_validation=False, error_on_missing=False)