"""
Template Engine - CORREGIDO - Motor de plantillas Jinja2 para Genesis Engine

FIXES:
- Validación menos restrictiva para evitar bloqueos
- Mejores valores por defecto para variables faltantes
- Logging ASCII-safe (sin emojis)
- Mejor manejo de errores en templates
- Variables por defecto más robustas
"""

import os
import json
import shutil
from pathlib import Path
from typing import Any, Dict, List, Optional, Union
import fnmatch
from datetime import datetime
import asyncio
from genesis_engine.core.logging import get_safe_logger  # CORRECCIÓN: Usar safe logger
from genesis_engine.core.config import get_config

from jinja2 import Environment, FileSystemLoader, Template, TemplateError
from jinja2.exceptions import TemplateNotFound, TemplateSyntaxError

class TemplateEngine:
    """
    Motor de plantillas para Genesis Engine - CORREGIDO
    
    FIXES:
    - Validación menos restrictiva
    - Mejores valores por defecto
    - Logs ASCII-safe
    """

    # Variables obligatorias por plantilla integrada - CORREGIDAS
    REQUIRED_VARIABLES: Dict[str, List[str]] = {
        "backend/fastapi/*": [
            "project_name",
            "description",
        ],
        "backend/nestjs/*": [
            "project_name",
            "description",
        ],
        "frontend/nextjs/*": [
            "project_name",
            "description",
        ],
        "frontend/react/*": [
            "project_name",
            "description",
        ],
        "saas-basic/*": [
            "project_name",
            "description",
        ],
    }
    
    # NUEVOS: Valores por defecto para variables comunes
    DEFAULT_VALUES: Dict[str, Any] = {
        "project_name": "my_project",
        "description": "Generated with Genesis Engine",
        "version": "1.0.0",
        "typescript": True,
        "state_management": "redux_toolkit",
        "styling": "tailwindcss",
        "ui_library": "tailwindcss",
        "framework": "nextjs",
        "python_version": "3.11",
        "node_version": "18",
        "port": 8000,
        "database_type": "postgresql",
        "entities": [],
        "has_backend": True,
        "has_frontend": True,
        "monitoring_enabled": True,
        "ssl_enabled": True,
        "testing_framework": "jest",
        "pwa_enabled": False,
        "backend_framework": "fastapi",
        "frontend_framework": "nextjs",
    }
    

    def __init__(self, templates_dir: Optional[Path] = None, strict_validation: Optional[bool] = None, use_defaults: bool = False):

        self.templates_dir = templates_dir or self._get_default_templates_dir()
        if strict_validation is None:
            # CORRECCIÓN: Por defecto NO estricto para evitar bloqueos
            strict_validation = get_config().__dict__.get("strict_template_validation", False)
        self.strict_validation = strict_validation

        self.use_defaults = use_defaults

        self.env = self._setup_jinja_environment()
        
        # CORRECCIÓN: Usar safe logger
        self.logger = get_safe_logger("genesis.template_engine")
        
        # Cache de templates renderizados
        self._template_cache: Dict[str, Template] = {}
        
        # Funciones helper registradas
        self._helpers: Dict[str, callable] = {}
        
        # Filtros personalizados
        self._custom_filters: Dict[str, callable] = {}
        
        # Configurar helpers y filtros por defecto
        self._setup_default_helpers()
        self._setup_default_filters()
    
    def _get_default_templates_dir(self) -> Path:
        """Obtener directorio por defecto de templates"""
        current_file = Path(__file__).parent
        return current_file.parent / "templates"
    
    def _setup_jinja_environment(self) -> Environment:
        """Configurar entorno Jinja2"""
        loader = FileSystemLoader(str(self.templates_dir))
        
        env = Environment(
            loader=loader,
            autoescape=False,  # Para código, no HTML
            trim_blocks=True,
            lstrip_blocks=True,
            keep_trailing_newline=True
        )
        
        return env
    
    def _setup_default_helpers(self):
        """Configurar funciones helper por defecto"""
        self._helpers.update({
            'camel_case': self._camel_case,
            'snake_case': self._snake_case,
            'kebab_case': self._kebab_case,
            'pascal_case': self._pascal_case,
            'plural': self._pluralize,
            'singular': self._singularize,
            'timestamp': lambda: datetime.utcnow().isoformat(),
            'uuid': self._generate_uuid,
            'random_secret': self._generate_random_secret,
            'format_type': self._format_type_mapping,
            'sql_type': self._get_sql_type,
            'typescript_type': self._get_typescript_type,
            'python_type': self._get_python_type
        })
        
        # Registrar helpers en el entorno Jinja2
        self.env.globals.update(self._helpers)
    
    def _setup_default_filters(self):
        """Configurar filtros personalizados"""
        self._custom_filters.update({
            'camelcase': self._camel_case,
            'camel_case': self._camel_case,
            'snakecase': self._snake_case,
            'snake_case': self._snake_case,
            'kebabcase': self._kebab_case,
            'kebab_case': self._kebab_case,
            'pascalcase': self._pascal_case,
            'pascal_case': self._pascal_case,
            'plural': self._pluralize,
            'singular': self._singularize,
            'sqltype': self._get_sql_type,
            'tstype': self._get_typescript_type,
            'pytype': self._get_python_type,
            'indent_code': self._indent_code,
            'quote_string': self._quote_string
        })
        
        # Registrar filtros en el entorno
        self.env.filters.update(self._custom_filters)

    def get_template_variables(self, template_name: str) -> List[str]:
        """
        Obtener variables usadas en un template.
        
        Args:
            template_name: Nombre del template
            
        Returns:
            Lista de variables
        """
        try:
            template_source = self.env.loader.get_source(self.env, template_name)[0]
            from jinja2 import meta
            ast = self.env.parse(template_source)
            variables = meta.find_undeclared_variables(ast)
            return list(variables)
        except Exception as e:
            self.logger.warning(f"Error analyzing template {template_name}: {e}")
            return []

    def validate_required_variables(self, template_name: str, variables: Dict[str, Any]):
        """
        MÉTODO CORREGIDO: Validar que se proporcionen las variables requeridas
        
        FIXES:
        - Menos restrictivo por defecto
        - Mejores valores por defecto automáticos
        - No bloquear por variables opcionales
        """
        missing = set()

        required_vars = set()

        # Variables requeridas por patrones conocidos
        for pattern, required in self.REQUIRED_VARIABLES.items():
            if fnmatch.fnmatch(template_name, pattern):
                required_vars.update(required)

        # Variables utilizadas dentro del template
        required_vars.update(self.get_template_variables(template_name))

        for name in required_vars:
            if name not in variables:
                missing.add(name)



        # CORRECCIÓN: Agregar valores por defecto para variables faltantes solo si está habilitado
        if self.use_defaults:
            self._apply_default_values(variables)
        
        # Solo fallar en modo estricto Y si faltan variables críticas
        if missing and self.strict_validation:
            message = f"Variables críticas faltantes para {template_name}: {', '.join(sorted(missing))}"
            # CORRECCIÓN: Log en lugar de excepción inmediata en la mayoría de casos

            self.logger.error(f"[ERROR] {message}")
            raise ValueError(message)
        elif missing:
            message = f"Variables faltantes para {template_name}: {', '.join(sorted(missing))}"
            self.logger.warning(f"[WARN] {message} - usando valores por defecto")
            
            # Agregar valores por defecto para variables críticas faltantes
            for name in missing:
                if name in self.DEFAULT_VALUES:
                    variables[name] = self.DEFAULT_VALUES[name]
                    self.logger.info(f"[DEFAULT] {name} = {variables[name]}")
                else:
                    # NUEVO: Valor por defecto genérico
                    variables[name] = f"default_{name}"
                    self.logger.info(f"[DEFAULT] {name} = {variables[name]}")

    def _apply_default_values(self, variables: Dict[str, Any]):
        """
        NUEVO MÉTODO: Aplicar valores por defecto para variables comunes
        """
        for key, default_value in self.DEFAULT_VALUES.items():
            if key not in variables:
                variables[key] = default_value

    def render_template_sync(
        self,
        template_name: str,
        variables: Dict[str, Any] = None,
        use_cache: bool = True,
    ) -> str:
        """
        MÉTODO CORREGIDO: Renderizar plantilla de forma síncrona con mejor manejo de errores
        """
        vars_clean = variables or {}
        
        try:
            # CORRECCIÓN: Validación mejorada con manejo de errores
            self.validate_required_variables(template_name, vars_clean)
            
            # Obtener template (con cache si está habilitado)
            if use_cache and template_name in self._template_cache:
                template = self._template_cache[template_name]
            else:
                template_key = template_name.replace("\\", "/")
                template = self.env.get_template(template_key)
                if use_cache:
                    self._template_cache[template_name] = template

            # Agregar variables globales útiles
            vars_clean.update({
                'generated_at': datetime.utcnow().isoformat(),
                'generator': 'Genesis Engine',
                'template_name': template_name
            })
            
            # CORRECCIÓN: Mejor logging
            self.logger.debug(f"[OK] Renderizando template: {template_name}")
            
            return template.render(**vars_clean)
            
        except TemplateNotFound:
            error_msg = f"Template not found: {template_name}"
            self.logger.error(f"[ERROR] {error_msg}")
            raise FileNotFoundError(error_msg)
        except TemplateError as e:
            error_msg = f"Template error in {template_name}: {e}"
            self.logger.error(f"[ERROR] {error_msg}")
            raise ValueError(error_msg)
        except Exception as e:
            error_msg = f"Unexpected error rendering {template_name}: {e}"
            self.logger.error(f"[ERROR] {error_msg}")
            # CORRECCIÓN: En lugar de fallar, intentar con template básico
            if not self.strict_validation:
                self.logger.warning(f"[WARN] Usando template básico para {template_name}")
                return self._generate_fallback_content(template_name, vars_clean)
            raise

    def _generate_fallback_content(self, template_name: str, variables: Dict[str, Any]) -> str:
        """
        NUEVO MÉTODO: Generar contenido de fallback cuando el template falla
        """
        project_name = variables.get("project_name", "my_project")
        description = variables.get("description", "Generated project")
        
        if "Dockerfile" in template_name:
            if "frontend" in template_name:
                return f"""FROM node:18-alpine

WORKDIR /app

COPY package*.json ./
RUN npm install

COPY . .
RUN npm run build

EXPOSE 3000

CMD ["npm", "start"]
"""
            else:  # backend
                return f"""FROM python:3.11-slim

WORKDIR /app

COPY requirements.txt .
RUN pip install -r requirements.txt

COPY . .

EXPOSE 8000

CMD ["uvicorn", "app.main:app", "--host", "0.0.0.0", "--port", "8000"]
"""
        
        elif "package.json" in template_name:
            return f"""{{
  "name": "{project_name}",
  "version": "1.0.0",
  "description": "{description}",
  "scripts": {{
    "dev": "next dev",
    "build": "next build",
    "start": "next start"
  }},
  "dependencies": {{
    "next": "^14.0.0",
    "react": "^18.0.0",
    "react-dom": "^18.0.0"
  }}
}}"""
        
        elif "next.config.js" in template_name:
            return """/** @type {import('next').NextConfig} */
const nextConfig = {
  experimental: {
    appDir: true,
  },
}

module.exports = nextConfig"""
        
        else:
            return f"""# {project_name}

{description}

Generated by Genesis Engine as fallback content.
"""

    def render_template(
        self,
        template_name: str,
        variables: Dict[str, Any] = None,
        use_cache: bool = True,
    ) -> str:
        """Versión síncrona del renderizado de plantillas."""
        return self.render_template_sync(template_name, variables, use_cache)

    async def render_template_async(
        self,
        template_name: str,
        variables: Dict[str, Any] = None,
        use_cache: bool = True,
    ) -> str:
        """Renderizar una plantilla de forma asíncrona."""
        vars_clean = variables or {}
        
        try:
            # Ejecutar renderizado síncrono en executor
            loop = asyncio.get_event_loop()
            content = await loop.run_in_executor(
                None,
                self.render_template_sync,
                template_name,
                vars_clean,
                use_cache
            )
            
            # CORRECCIÓN: Log sin emojis
            self.logger.debug(f"[OK] Template renderizado: {template_name}")
            return content
            
        except Exception as e:
            # CORRECCIÓN: Log sin emojis
            self.logger.error(f"[ERROR] Error renderizando template {template_name}: {e}")
            raise
    
    def render_string_template(
        self,
        template_string: str,
        variables: Dict[str, Any] = None
    ) -> str:
        """Renderizar template desde string de forma síncrona."""
        render_vars = variables or {}
        
        # CORRECCIÓN: Aplicar valores por defecto solo si está habilitado
        if self.use_defaults:
            self._apply_default_values(render_vars)
        
        template = self.env.from_string(template_string)
        render_vars.update({
            "generated_at": datetime.utcnow().isoformat(),
            "generator": "Genesis Engine",
        })
        return template.render(**render_vars)

    async def render_string_template_async(
        self,
        template_string: str,
        variables: Dict[str, Any] = None,
    ) -> str:
        """Renderizar una plantilla desde un string de forma asíncrona."""
        vars_clean = variables or {}
        try:
            return await asyncio.to_thread(
                self.render_string_template, template_string, vars_clean
            )
        except Exception as e:
            # CORRECCIÓN: Log sin emojis
            self.logger.error(f"[ERROR] Error renderizando string template: {e}")
            raise RuntimeError(f"Error renderizando string template: {e}") from e

    def generate_project_sync(
        self,
        template_name: str,
        output_dir: Union[str, Path],
        context: Optional[Dict[str, Any]] = None,
        *,
        raise_on_missing: bool = False,  # CORRECCIÓN: Por defecto False
    ) -> List[Path]:
        """
        MÉTODO CORREGIDO: Generar proyecto completo desde template
        
        FIXES:
        - raise_on_missing por defecto False
        - Mejor manejo de errores
        - Valores por defecto robustos
        """
        template_path = self.templates_dir / template_name
        if not template_path.exists() or not template_path.is_dir():
            raise FileNotFoundError(f"Directorio de template no encontrado: {template_path}")

        output_path = Path(output_dir)
        output_path.mkdir(parents=True, exist_ok=True)

        generated_files: List[Path] = []
        context = context or {}
        

<<<<<<< HEAD
        # CORRECCIÓN: Aplicar valores por defecto antes de procesar solo en modo leniente
        if not self.error_on_missing:
=======
        # CORRECCIÓN: Aplicar valores por defecto antes de procesar solo si está habilitado
        if self.use_defaults:
>>>>>>> a9c39818
            self._apply_default_values(context)

        
        for root, _, files in os.walk(template_path):
            rel_root = Path(root).relative_to(template_path)
            
            for fname in files:
                src = Path(root) / fname
                relative_template = Path(template_name) / rel_root / fname
                dest_rel = rel_root / fname

                if fname.endswith(".j2"):
                    # Template file - renderizar
                    try:
                        # CORRECCIÓN: Usar validación menos estricta
                        if raise_on_missing:
                            # Solo en casos específicos forzar validación estricta
                            original = self.strict_validation
                            self.strict_validation = True
                            self.validate_required_variables(relative_template.as_posix(), context)
                            self.strict_validation = original
                        else:
                            # Validación estándar con warnings
                            self.validate_required_variables(relative_template.as_posix(), context)
                        
                        content = self.render_template_sync(relative_template.as_posix(), context)
                        
                        dest = output_path / dest_rel.with_suffix("")  # Remover .j2
                        dest.parent.mkdir(parents=True, exist_ok=True)
                        dest.write_text(content, encoding="utf-8")
                        generated_files.append(dest)
                        
                        self.logger.debug(f"Generated: {dest}")
                        
                    except Exception as e:
                        error_msg = f"Error rendering {relative_template}: {e}"
                        
                        if raise_on_missing or self.strict_validation or self.error_on_missing:
                            self.logger.error(f"[ERROR] {error_msg}")
                            raise
                        else:
                            # CORRECCIÓN: En modo no estricto, generar archivo básico
                            self.logger.warning(f"[WARN] {error_msg} - generando contenido básico")
                            
                            try:
                                fallback_content = self._generate_fallback_content(
                                    relative_template.as_posix(), 
                                    context
                                )
                                dest = output_path / dest_rel.with_suffix("")
                                dest.parent.mkdir(parents=True, exist_ok=True)
                                dest.write_text(fallback_content, encoding="utf-8")
                                generated_files.append(dest)
                                self.logger.info(f"[FALLBACK] Generated: {dest}")
                            except Exception as fallback_error:
                                self.logger.error(f"[ERROR] Fallback también falló: {fallback_error}")
                                # Continuar con siguiente archivo
                                continue
                else:
                    # Archivo estático - copiar
                    try:
                        dest = output_path / dest_rel
                        dest.parent.mkdir(parents=True, exist_ok=True)
                        shutil.copy2(src, dest)
                        generated_files.append(dest)
                        self.logger.debug(f"Copied: {dest}")
                    except Exception as e:
                        self.logger.warning(f"[WARN] Error copiando archivo {src}: {e}")
                        # Continuar con siguiente archivo

        # CORRECCIÓN: Log sin emojis
        self.logger.info(f"[OK] Generated {len(generated_files)} files in {output_path}")
        return generated_files

    async def generate_project_async(
        self,
        template_name: str,
        output_dir: Union[str, Path],
        context: Optional[Dict[str, Any]] = None,
        *,
        raise_on_missing: bool = False,
    ) -> List[Path]:
        """Generar proyecto de forma asíncrona."""
        return await asyncio.to_thread(
            self.generate_project_sync,
            template_name,
            output_dir,
            context,
            raise_on_missing=raise_on_missing,
        )

    def generate_project(
        self,
        template_name: str,
        output_dir: Union[str, Path],
        context: Optional[Dict[str, Any]] = None,
        *,
        raise_on_missing: bool = False,
    ) -> List[Path]:
        """Generar proyecto de forma síncrona."""
        return self.generate_project_sync(
            template_name, 
            output_dir, 
            context, 
            raise_on_missing=raise_on_missing
        )
    
    def validate_template(self, template_name: str) -> Dict[str, Any]:
        """
        Validar sintaxis de un template
        
        Args:
            template_name: Nombre del template
            
        Returns:
            Resultado de validación
        """
        try:
            template = self.env.get_template(template_name)
            
            # Intentar compilar el template
            template.environment.compile_expression(template.source, undefined_to_none=False)
            
            return {
                "valid": True,
                "template_name": template_name,
                "message": "Template válido"
            }
            
        except TemplateNotFound:
            return {
                "valid": False,
                "template_name": template_name,
                "error": "Template no encontrado"
            }
            
        except TemplateSyntaxError as e:
            return {
                "valid": False,
                "template_name": template_name,
                "error": f"Error de sintaxis: {e}",
                "line": getattr(e, 'lineno', None)
            }
            
        except Exception as e:
            return {
                "valid": False,
                "template_name": template_name,
                "error": str(e)
            }
    
    def list_templates(self, pattern: Optional[str] = None) -> List[str]:
        """
        Listar templates disponibles
        
        Args:
            pattern: Patrón de filtro (ej: "fastapi/*")
            
        Returns:
            Lista de nombres de templates
        """
        try:
            templates = self.env.list_templates()
            
            if pattern:
                import fnmatch
                templates = [t for t in templates if fnmatch.fnmatch(t, pattern)]
            
            return sorted(templates)
            
        except Exception as e:
            # CORRECCIÓN: Log sin emojis
            self.logger.error(f"[ERROR] Error listando templates: {e}")
            return []
    
    def register_helper(self, name: str, func: callable):
        """
        Registrar una función helper personalizada
        
        Args:
            name: Nombre del helper
            func: Función helper
        """
        self._helpers[name] = func
        self.env.globals[name] = func
        self.logger.debug(f"Helper registrado: {name}")
    
    def register_filter(self, name: str, func: callable):
        """
        Registrar un filtro personalizado
        
        Args:
            name: Nombre del filtro
            func: Función filtro
        """
        self._custom_filters[name] = func
        self.env.filters[name] = func
        self.logger.debug(f"Filtro registrado: {name}")
    
    def clear_cache(self):
        """Limpiar cache de templates"""
        self._template_cache.clear()
        self.logger.debug("Cache de templates limpiado")
    
    # Helper functions (sin cambios significativos)
    def _camel_case(self, text: str) -> str:
        """Convertir a camelCase"""
        if not text:
            return text
        
        words = text.replace('-', '_').split('_')
        return words[0].lower() + ''.join(word.capitalize() for word in words[1:])
    
    def _snake_case(self, text: str) -> str:
        """Convertir a snake_case"""
        import re
        
        # Insertar _ antes de mayúsculas
        s1 = re.sub('(.)([A-Z][a-z]+)', r'\1_\2', text)
        # Insertar _ antes de mayúsculas seguidas de minúsculas
        s2 = re.sub('([a-z0-9])([A-Z])', r'\1_\2', s1)
        
        return s2.lower().replace('-', '_')
    
    def _kebab_case(self, text: str) -> str:
        """Convertir a kebab-case"""
        return self._snake_case(text).replace('_', '-')
    
    def _pascal_case(self, text: str) -> str:
        """Convertir a PascalCase"""
        if not text:
            return text
        
        words = text.replace('-', '_').split('_')
        return ''.join(word.capitalize() for word in words)
    
    def _pluralize(self, word: str) -> str:
        """Pluralizar palabra (inglés básico)"""
        if not word:
            return word
        
        if word.endswith('y'):
            return word[:-1] + 'ies'
        elif word.endswith(('s', 'sh', 'ch', 'x', 'z')):
            return word + 'es'
        else:
            return word + 's'
    
    def _singularize(self, word: str) -> str:
        """Singularizar palabra (inglés básico)"""
        if not word:
            return word
        
        if word.endswith('ies'):
            return word[:-3] + 'y'
        elif word.endswith('es') and len(word) > 3:
            return word[:-2]
        elif word.endswith('s') and len(word) > 2:
            return word[:-1]
        else:
            return word
    
    def _generate_uuid(self) -> str:
        """Generar UUID"""
        import uuid
        return str(uuid.uuid4())
    
    def _generate_random_secret(self, length: int = 32) -> str:
        """Generar secreto aleatorio"""
        import secrets
        import string
        
        alphabet = string.ascii_letters + string.digits
        return ''.join(secrets.choice(alphabet) for _ in range(length))
    
    def _format_type_mapping(self, attr_type: str, target: str) -> str:
        """Mapear tipos entre diferentes lenguajes"""
        mappings = {
            'sql': self._get_sql_type,
            'typescript': self._get_typescript_type,
            'python': self._get_python_type
        }
        
        mapper = mappings.get(target.lower())
        if mapper:
            return mapper(attr_type)
        
        return attr_type
    
    def _get_sql_type(self, attr_type: str) -> str:
        """Obtener tipo SQL para un tipo genérico"""
        type_mapping = {
            'string': 'VARCHAR(255)',
            'text': 'TEXT',
            'integer': 'INTEGER',
            'decimal': 'DECIMAL(10,2)',
            'boolean': 'BOOLEAN',
            'datetime': 'TIMESTAMP',
            'date': 'DATE',
            'uuid': 'UUID',
            'email': 'VARCHAR(255)',
            'password_hash': 'VARCHAR(255)',
            'json': 'JSONB'
        }
        
        return type_mapping.get(attr_type.lower(), 'VARCHAR(255)')
    
    def _get_typescript_type(self, attr_type: str) -> str:
        """Obtener tipo TypeScript para un tipo genérico"""
        type_mapping = {
            'string': 'string',
            'text': 'string',
            'integer': 'number',
            'decimal': 'number',
            'boolean': 'boolean',
            'datetime': 'Date',
            'date': 'Date',
            'uuid': 'string',
            'email': 'string',
            'password_hash': 'string',
            'json': 'object'
        }
        
        return type_mapping.get(attr_type.lower(), 'string')
    
    def _get_python_type(self, attr_type: str) -> str:
        """Obtener tipo Python para un tipo genérico"""
        type_mapping = {
            'string': 'str',
            'text': 'str',
            'integer': 'int',
            'decimal': 'Decimal',
            'boolean': 'bool',
            'datetime': 'datetime',
            'date': 'date',
            'uuid': 'UUID',
            'email': 'str',
            'password_hash': 'str',
            'json': 'dict'
        }
        
        return type_mapping.get(attr_type.lower(), 'str')
    
    def _indent_code(self, text: str, spaces: int = 4) -> str:
        """Indentar código"""
        if not text:
            return text
        
        indent = ' ' * spaces
        lines = text.split('\n')
        indented_lines = [indent + line if line.strip() else line for line in lines]
        
        return '\n'.join(indented_lines)
    
    def _quote_string(self, text: str, quote_type: str = 'double') -> str:
        """Agregar comillas a un string"""
        if quote_type == 'single':
            return f"'{text}'"
        else:
            return f'"{text}"'

# CORRECCIÓN: Instancia global con configuración no estricta por defecto

<<<<<<< HEAD
template_engine = TemplateEngine(strict_validation=False, error_on_missing=False)
=======
template_engine = TemplateEngine(strict_validation=False, use_defaults=True)
>>>>>>> a9c39818
<|MERGE_RESOLUTION|>--- conflicted
+++ resolved
@@ -480,13 +480,10 @@
         context = context or {}
         
 
-<<<<<<< HEAD
+
         # CORRECCIÓN: Aplicar valores por defecto antes de procesar solo en modo leniente
         if not self.error_on_missing:
-=======
-        # CORRECCIÓN: Aplicar valores por defecto antes de procesar solo si está habilitado
-        if self.use_defaults:
->>>>>>> a9c39818
+
             self._apply_default_values(context)
 
         
@@ -850,8 +847,5 @@
 
 # CORRECCIÓN: Instancia global con configuración no estricta por defecto
 
-<<<<<<< HEAD
-template_engine = TemplateEngine(strict_validation=False, error_on_missing=False)
-=======
-template_engine = TemplateEngine(strict_validation=False, use_defaults=True)
->>>>>>> a9c39818
+
+template_engine = TemplateEngine(strict_validation=False, error_on_missing=False)