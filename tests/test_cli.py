from pathlib import Path
import sys
import types
from typer.testing import CliRunner

ROOT = Path(__file__).resolve().parents[1]
sys.path.insert(0, str(ROOT))

<<<<<<< HEAD
import yaml  # ensure PyYAML is available

=======

import yaml  # ensure PyYAML is available

>>>>>>> 6813d308
from genesis_engine.cli.main import app
from genesis_engine.cli import commands as cmd_modules


def test_genesis_help():
    runner = CliRunner()
    result = runner.invoke(app, ['--help'])
    assert result.exit_code == 0
    assert 'Genesis Engine' in result.output


def test_genesis_doctor(monkeypatch):
    runner = CliRunner()

    def dummy_run(*args, **kwargs):
        return types.SimpleNamespace(returncode=0, stdout='tool version 1')

    monkeypatch.setattr(cmd_modules.doctor.subprocess, 'run', dummy_run)
    monkeypatch.setattr(cmd_modules.utils.subprocess, 'run', dummy_run)
    import requests
    monkeypatch.setattr(requests, 'get', lambda *a, **kw: types.SimpleNamespace(status_code=200))

    result = runner.invoke(app, ['doctor'])
    assert result.exit_code == 0<|MERGE_RESOLUTION|>--- conflicted
+++ resolved
@@ -6,14 +6,10 @@
 ROOT = Path(__file__).resolve().parents[1]
 sys.path.insert(0, str(ROOT))
 
-<<<<<<< HEAD
-import yaml  # ensure PyYAML is available
-
-=======
 
 import yaml  # ensure PyYAML is available
 
->>>>>>> 6813d308
+
 from genesis_engine.cli.main import app
 from genesis_engine.cli import commands as cmd_modules
 
