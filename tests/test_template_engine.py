from pathlib import Path
import sys

import types

import pytest

ROOT = Path(__file__).resolve().parents[1]
sys.path.insert(0, str(ROOT))

from genesis_engine.templates.engine import TemplateEngine


def test_generate_project(tmp_path: Path):
    # Create temporary templates structure
    templates_dir = tmp_path / "templates"
    template_root = templates_dir / "sample"
    sub_dir = template_root / "sub"
    sub_dir.mkdir(parents=True, exist_ok=True)

    # Create template files
    (template_root / "file.txt.j2").write_text("Hello {{ name }}!")
    (sub_dir / "inner.txt.j2").write_text("Inner {{ name }}")
    # Non-template file should be copied directly
    (template_root / "static.txt").write_text("STATIC")

    engine = TemplateEngine(templates_dir)

    out_dir = tmp_path / "output"
    generated = engine.generate_project("sample", out_dir, {"name": "World"})

    expected_files = {
        out_dir / "file.txt",
        out_dir / "sub" / "inner.txt",
        out_dir / "static.txt",
    }
    assert set(map(Path, generated)) == expected_files

    assert (out_dir / "file.txt").read_text() == "Hello World!"
    assert (out_dir / "sub" / "inner.txt").read_text() == "Inner World"
    assert (out_dir / "static.txt").read_text() == "STATIC"


def test_render_template_windows_style(tmp_path: Path):
    templates_dir = tmp_path / "templates"
    sub_dir = templates_dir / "dir"
    sub_dir.mkdir(parents=True, exist_ok=True)
    (sub_dir / "file.txt.j2").write_text("Hello {{ name }}!")

    engine = TemplateEngine(templates_dir)

    content = engine.render_template("dir\\file.txt.j2", {"name": "Bob"})
    assert content == "Hello Bob!"


def test_generate_project_in_event_loop(tmp_path: Path):
    templates_dir = tmp_path / "templates"
    template_root = templates_dir / "sample"
    sub_dir = template_root / "sub"
    sub_dir.mkdir(parents=True, exist_ok=True)

    (template_root / "file.txt.j2").write_text("Hello {{ name }}!")
    (sub_dir / "inner.txt.j2").write_text("Inner {{ name }}")
    (template_root / "static.txt").write_text("STATIC")

    engine = TemplateEngine(templates_dir)

    out_dir = tmp_path / "output_async"
    generated = engine.generate_project("sample", out_dir, {"name": "World"})

    expected_files = {
        out_dir / "file.txt",
        out_dir / "sub" / "inner.txt",
        out_dir / "static.txt",
    }
    assert set(map(Path, generated)) == expected_files
    assert (out_dir / "file.txt").read_text() == "Hello World!"
    assert (out_dir / "sub" / "inner.txt").read_text() == "Inner World"
    assert (out_dir / "static.txt").read_text() == "STATIC"


<<<<<<< HEAD
def test_missing_required_variables_render(tmp_path: Path):
    templates_dir = tmp_path / "templates"
    templates_dir.mkdir(parents=True)
    (templates_dir / "file.txt.j2").write_text("{{ project_name }} {{ description }}")

    engine = TemplateEngine(templates_dir)

    with pytest.raises(ValueError):
        asyncio.run(engine.render_template("file.txt.j2", {"description": "test"}))


def test_missing_required_variables_generate(tmp_path: Path):
    templates_dir = tmp_path / "templates"
    template_root = templates_dir / "sample"
    template_root.mkdir(parents=True)
    (template_root / "file.txt.j2").write_text("{{ project_name }} {{ description }}")

    engine = TemplateEngine(templates_dir)
    out_dir = tmp_path / "out"

    with pytest.raises(ValueError):
        asyncio.run(engine.generate_project("sample", out_dir, {"project_name": "demo"}))
=======
def test_missing_required_vars(tmp_path: Path):
    templates_dir = tmp_path / "templates"
    templates_dir.mkdir(parents=True, exist_ok=True)
    (templates_dir / "file.j2").write_text("{{ project_name }}")

    engine_strict = TemplateEngine(templates_dir, strict_validation=True)
    engine_lenient = TemplateEngine(templates_dir, strict_validation=False)

    original = TemplateEngine.REQUIRED_VARIABLES.copy()
    TemplateEngine.REQUIRED_VARIABLES["file.j2"] = ["project_name"]

    try:
        with pytest.raises(KeyError):
            engine_strict.render_template("file.j2", {})

        result = engine_lenient.render_template("file.j2", {})
        assert result == ""

        result = engine_lenient.render_template("file.j2", {"project_name": "Demo"})
        assert result == "Demo"
    finally:
        TemplateEngine.REQUIRED_VARIABLES.clear()
        TemplateEngine.REQUIRED_VARIABLES.update(original)
>>>>>>> d738767b
<|MERGE_RESOLUTION|>--- conflicted
+++ resolved
@@ -79,7 +79,7 @@
     assert (out_dir / "static.txt").read_text() == "STATIC"
 
 
-<<<<<<< HEAD
+
 def test_missing_required_variables_render(tmp_path: Path):
     templates_dir = tmp_path / "templates"
     templates_dir.mkdir(parents=True)
@@ -102,28 +102,3 @@
 
     with pytest.raises(ValueError):
         asyncio.run(engine.generate_project("sample", out_dir, {"project_name": "demo"}))
-=======
-def test_missing_required_vars(tmp_path: Path):
-    templates_dir = tmp_path / "templates"
-    templates_dir.mkdir(parents=True, exist_ok=True)
-    (templates_dir / "file.j2").write_text("{{ project_name }}")
-
-    engine_strict = TemplateEngine(templates_dir, strict_validation=True)
-    engine_lenient = TemplateEngine(templates_dir, strict_validation=False)
-
-    original = TemplateEngine.REQUIRED_VARIABLES.copy()
-    TemplateEngine.REQUIRED_VARIABLES["file.j2"] = ["project_name"]
-
-    try:
-        with pytest.raises(KeyError):
-            engine_strict.render_template("file.j2", {})
-
-        result = engine_lenient.render_template("file.j2", {})
-        assert result == ""
-
-        result = engine_lenient.render_template("file.j2", {"project_name": "Demo"})
-        assert result == "Demo"
-    finally:
-        TemplateEngine.REQUIRED_VARIABLES.clear()
-        TemplateEngine.REQUIRED_VARIABLES.update(original)
->>>>>>> d738767b
