from pathlib import Path
import sys
import asyncio

import types

import pytest

ROOT = Path(__file__).resolve().parents[1]
sys.path.insert(0, str(ROOT))

from genesis_engine.templates.engine import TemplateEngine


def test_generate_project(tmp_path: Path):
    # Create temporary templates structure
    templates_dir = tmp_path / "templates"
    template_root = templates_dir / "sample"
    sub_dir = template_root / "sub"
    sub_dir.mkdir(parents=True, exist_ok=True)

    # Create template files
    (template_root / "file.txt.j2").write_text("Hello {{ name }}!")
    (sub_dir / "inner.txt.j2").write_text("Inner {{ name }}")
    # Non-template file should be copied directly
    (template_root / "static.txt").write_text("STATIC")

    engine = TemplateEngine(templates_dir)

    out_dir = tmp_path / "output"
    generated = engine.generate_project_sync("sample", out_dir, {"name": "World"})

    expected_files = {
        out_dir / "file.txt",
        out_dir / "sub" / "inner.txt",
        out_dir / "static.txt",
    }
    assert set(map(Path, generated)) == expected_files

    assert (out_dir / "file.txt").read_text() == "Hello World!"
    assert (out_dir / "sub" / "inner.txt").read_text() == "Inner World"
    assert (out_dir / "static.txt").read_text() == "STATIC"


def test_render_template_windows_style(tmp_path: Path):
    templates_dir = tmp_path / "templates"
    sub_dir = templates_dir / "dir"
    sub_dir.mkdir(parents=True, exist_ok=True)
    (sub_dir / "file.txt.j2").write_text("Hello {{ name }}!")

    engine = TemplateEngine(templates_dir)

    content = engine.render_template("dir\\file.txt.j2", {"name": "Bob"})
    assert content == "Hello Bob!"


def test_generate_project_in_event_loop(tmp_path: Path):
    templates_dir = tmp_path / "templates"
    template_root = templates_dir / "sample"
    sub_dir = template_root / "sub"
    sub_dir.mkdir(parents=True, exist_ok=True)

    (template_root / "file.txt.j2").write_text("Hello {{ name }}!")
    (sub_dir / "inner.txt.j2").write_text("Inner {{ name }}")
    (template_root / "static.txt").write_text("STATIC")

    engine = TemplateEngine(templates_dir)

    out_dir = tmp_path / "output_async"
    generated = asyncio.run(engine.generate_project_async("sample", out_dir, {"name": "World"}))

    expected_files = {
        out_dir / "file.txt",
        out_dir / "sub" / "inner.txt",
        out_dir / "static.txt",
    }
    assert set(map(Path, generated)) == expected_files
    assert (out_dir / "file.txt").read_text() == "Hello World!"
    assert (out_dir / "sub" / "inner.txt").read_text() == "Inner World"
    assert (out_dir / "static.txt").read_text() == "STATIC"



def test_missing_required_variables_render(tmp_path: Path):
    templates_dir = tmp_path / "templates"
    templates_dir.mkdir(parents=True)
    (templates_dir / "file.txt.j2").write_text("{{ project_name }} {{ description }}")

    engine = TemplateEngine(templates_dir, strict_validation=False)

    content = engine.render_template("file.txt.j2", {"description": "test"})
    assert content.strip() == "test"


def test_missing_required_variables_generate(tmp_path: Path):
    templates_dir = tmp_path / "templates"
    template_root = templates_dir / "sample"
    template_root.mkdir(parents=True)
    (template_root / "file.txt.j2").write_text("{{ project_name }} {{ description }}")

    engine = TemplateEngine(templates_dir, strict_validation=False)
    out_dir = tmp_path / "out"

<<<<<<< HEAD
    with pytest.raises(ValueError):
        asyncio.run(
            engine.generate_project_async("sample", out_dir, {"project_name": "demo"})
        )
=======
    generated = engine.generate_project_sync("sample", out_dir, {"project_name": "demo"})
    assert (out_dir / "file.txt").read_text() == "demo "
    assert out_dir / "file.txt" in list(map(Path, generated))


def test_optional_frontend_vars_non_strict_render(tmp_path: Path):
    templates_dir = tmp_path / "templates"
    templates_dir.mkdir(parents=True)
    (templates_dir / "opt.txt.j2").write_text("{{ styling }}|{{ state_management }}")

    engine = TemplateEngine(templates_dir, strict_validation=False)

    content = engine.render_template("opt.txt.j2", {})
    assert content == "|"


def test_optional_frontend_vars_non_strict_generate(tmp_path: Path):
    templates_dir = tmp_path / "templates"
    template_root = templates_dir / "sample"
    template_root.mkdir(parents=True)
    (template_root / "opt.txt.j2").write_text("{{ styling }}|{{ state_management }}")

    engine = TemplateEngine(templates_dir, strict_validation=False)
    out_dir = tmp_path / "out_opt"

    generated = engine.generate_project_sync("sample", out_dir, {})

    assert (out_dir / "opt.txt").read_text() == "|"
    assert out_dir / "opt.txt" in list(map(Path, generated))
>>>>>>> 5a6088c5
<|MERGE_RESOLUTION|>--- conflicted
+++ resolved
@@ -101,39 +101,8 @@
     engine = TemplateEngine(templates_dir, strict_validation=False)
     out_dir = tmp_path / "out"
 
-<<<<<<< HEAD
+
     with pytest.raises(ValueError):
         asyncio.run(
             engine.generate_project_async("sample", out_dir, {"project_name": "demo"})
         )
-=======
-    generated = engine.generate_project_sync("sample", out_dir, {"project_name": "demo"})
-    assert (out_dir / "file.txt").read_text() == "demo "
-    assert out_dir / "file.txt" in list(map(Path, generated))
-
-
-def test_optional_frontend_vars_non_strict_render(tmp_path: Path):
-    templates_dir = tmp_path / "templates"
-    templates_dir.mkdir(parents=True)
-    (templates_dir / "opt.txt.j2").write_text("{{ styling }}|{{ state_management }}")
-
-    engine = TemplateEngine(templates_dir, strict_validation=False)
-
-    content = engine.render_template("opt.txt.j2", {})
-    assert content == "|"
-
-
-def test_optional_frontend_vars_non_strict_generate(tmp_path: Path):
-    templates_dir = tmp_path / "templates"
-    template_root = templates_dir / "sample"
-    template_root.mkdir(parents=True)
-    (template_root / "opt.txt.j2").write_text("{{ styling }}|{{ state_management }}")
-
-    engine = TemplateEngine(templates_dir, strict_validation=False)
-    out_dir = tmp_path / "out_opt"
-
-    generated = engine.generate_project_sync("sample", out_dir, {})
-
-    assert (out_dir / "opt.txt").read_text() == "|"
-    assert out_dir / "opt.txt" in list(map(Path, generated))
->>>>>>> 5a6088c5
