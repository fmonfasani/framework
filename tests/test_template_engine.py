--- conflicted
+++ resolved
@@ -101,10 +101,8 @@
 
 
     with pytest.raises(ValueError):
-<<<<<<< HEAD
+
         asyncio.run(
             engine.generate_project_async("sample", out_dir, {"project_name": "demo"})
         )
-=======
-        await engine.generate_project_async("sample", out_dir, {"project_name": "demo"})
->>>>>>> 24352882
+
